#  Copyright (c) 2024. Deltares & TNO
#
#  This program is free software: you can redistribute it and/or modify
#  it under the terms of the GNU General Public License as published by
#  the Free Software Foundation, either version 3 of the License, or
#  (at your option) any later version.
#
#  This program is distributed in the hope that it will be useful,
#  but WITHOUT ANY WARRANTY; without even the implied warranty of
#  MERCHANTABILITY or FITNESS FOR A PARTICULAR PURPOSE.  See the
#  GNU General Public License for more details.
#
#  You should have received a copy of the GNU General Public License
#  along with this program.  If not, see <https://www.gnu.org/licenses/>.
"""Test controller class."""
import unittest
from datetime import datetime
from unittest.mock import Mock

from omotes_simulator_core.entities.assets.asset_defaults import (
    PROPERTY_HEAT_DEMAND,
<<<<<<< HEAD
    PROPERTY_SET_PRESSURE,
    PROPERTY_TEMPERATURE_RETURN,
    PROPERTY_TEMPERATURE_SUPPLY,
=======
    PROPERTY_TEMPERATURE_IN,
    PROPERTY_TEMPERATURE_OUT,
    PROPERTY_SET_PRESSURE,
>>>>>>> c0a4553c
)
from omotes_simulator_core.entities.assets.controller.controller_consumer import (
    ControllerConsumer,
)
from omotes_simulator_core.entities.assets.controller.controller_producer import (
    ControllerProducer,
)
from omotes_simulator_core.entities.assets.controller.controller_storage import (
    ControllerStorage,
)
from omotes_simulator_core.entities.network_controller import NetworkController


class ControllerTest(unittest.TestCase):
    """Testcase for Controller class."""

    def setUp(self):
        """Set up the test case."""
        self.producer1 = Mock()
        self.producer1.id = "producer1"
        self.producer1.power = 1.0
        self.producer1.priority = 1
        self.producer1.temperature_in = 20.0
        self.producer1.temperature_out = 30.0
        self.producer1.marginal_costs = 0.5
        self.producer2 = Mock()
        self.producer2.id = "producer2"
        self.producer2.power = 4.0
        self.producer2.priority = 2
        self.producer2.temperature_in = 40.0
        self.producer2.temperature_out = 50.0
        self.producer2.marginal_costs = 0.8
        self.consumer1 = Mock()
        self.consumer1.id = "consumer1"
        self.consumer1.get_heat_demand.return_value = 1.0
        self.consumer1.temperature_out = 20.0
        self.consumer1.temperature_in = 30.0
        self.consumer2 = Mock()
        self.consumer2.id = "consumer2"
        self.consumer2.get_heat_demand.return_value = 2.0
        self.consumer2.temperature_out = 40.0
        self.consumer2.temperature_in = 50.0
        self.storage1 = Mock()
        self.storage1.id = "storage1"
        self.storage1.max_charge_power = 0.0
        self.storage1.max_discharge_power = -0.0
        self.storage1.temperature_in = 20.0
        self.storage1.temperature_out = 40.0
        self.controller = NetworkController(
            producers=[self.producer1, self.producer2],
            consumers=[self.consumer1, self.consumer2],
            storages=[self.storage1],
        )

    def test_controller_init(self):
        """Test to initialize the controller."""
        # Arrange
        consumer = ControllerConsumer(
            name="consumer",
            identifier="id",
            temperature_out=20.0,
            temperature_in=30.0,
            max_power=1.0,
            profile=Mock(),
        )
        producer = ControllerProducer(
            "producer",
            "id",
            temperature_in=20.0,
            temperature_out=30.0,
            power=1.0,
            marginal_costs=0.1,
            priority=1,
        )
        storage = ControllerStorage(
            name="storage",
            identifier="id",
            temperature_out=80.0,
            temperature_in=30.0,
            max_charge_power=0.0,
            max_discharge_power=0.0,
            profile=Mock(),
        )

        # Act
        controller = NetworkController(
            producers=[producer], consumers=[consumer], storages=[storage]
        )

        # Assert
        self.assertEqual(controller.consumers, [consumer])
        self.assertEqual(controller.producers, [producer])
        self.assertEqual(controller.storages, [storage])

    def test__set_priority(self):
        """Test to set the priority of the producers."""
        # Arrange
        self.producer1.marginal_costs = 0.5
        self.producer2.marginal_costs = 0.8
        # Act
        self.controller._set_priority_from_marginal_costs()
        # Assert
        self.assertEqual(self.producer1, self.controller.producers[0])
        self.assertEqual(self.producer2, self.controller.producers[1])
        self.assertEqual(self.controller.producers[0].priority, 1)
        self.assertEqual(self.controller.producers[1].priority, 2)

    def test__set_priority_equal_marg_costs(self):
        """Test to set the priority of the producers."""
        # Arrange
        self.producer1.marginal_costs = 0.5
        self.producer2.marginal_costs = 0.5
        # Act
        self.controller._set_priority_from_marginal_costs()
        # Assert
        self.assertEqual(self.controller.producers[0].priority, 1)
        self.assertEqual(self.controller.producers[1].priority, 1)

    def test__set_priority_reversed_order(self):
        """Test to set the priority of the producers."""
        # Arrange
        self.producer1.marginal_costs = 0.8
        self.producer2.marginal_costs = 0.5
        # Act
        self.controller._set_priority_from_marginal_costs()
        # Assert
        self.assertEqual(self.controller.producers[0].priority, 2)
        self.assertEqual(self.controller.producers[1].priority, 1)

    def test_get_total_demand(self):
        """Test to get the total demand of the network."""
        # Act
        total_demand = self.controller.get_total_demand(datetime.now())

        # Assert
        self.assertEqual(total_demand, 3.0)

    def test_get_total_supply(self):
        """Test to get the total supply of the network."""
        # Act
        total_supply = self.controller.get_total_supply()
        # Assert
        self.assertEqual(total_supply, 5.0)

    def test_get_total_supply_priority(self):
        """Test to get the total supply of the network for a certain priority."""
        # Act
        total_supply = self.controller.get_total_supply_priority(1)
        # Assert
        self.assertEqual(total_supply, 1.0)

    def test_get_total_charge_storage(self):
        """Test to get the total charge storage of the network."""
        # Arrange
        self.storage1.max_charge_power = 1.0
        self.storage1.max_discharge_power = -1.0
        # Act
        total_charge = self.controller.get_total_charge_storage()
        # Assert
        self.assertEqual(total_charge, 1.0)

    def test_get_total_discharge_storage(self):
        """Test to get the total discharge storage of the network."""
        # Arrange
        self.storage1.max_charge_power = 1.0
        self.storage1.max_discharge_power = -1.0
        # Act
        total_discharge = self.controller.get_total_discharge_storage()
        # Assert
        self.assertEqual(total_discharge, -1.0)

    def test__set_producers_to_max(self):
        """Test to set the producers to the max power."""
        # Act
        producers = self.controller._set_producers_to_max()
        # Assert
        self.assertEqual(producers[self.producer1.id][PROPERTY_HEAT_DEMAND], self.producer1.power)
        self.assertEqual(
            producers[self.producer1.id][PROPERTY_TEMPERATURE_IN],
            self.consumer1.temperature_out,
        )
        self.assertEqual(
            producers[self.producer1.id][PROPERTY_TEMPERATURE_OUT],
            self.consumer1.temperature_in,
        )
        self.assertTrue(producers[self.producer1.id][PROPERTY_SET_PRESSURE])

        self.assertEqual(producers[self.producer2.id][PROPERTY_HEAT_DEMAND], self.producer2.power)
        self.assertEqual(
            producers[self.producer2.id][PROPERTY_TEMPERATURE_IN],
            self.consumer2.temperature_out,
        )
        self.assertEqual(
            producers[self.producer2.id][PROPERTY_TEMPERATURE_OUT],
            self.consumer2.temperature_in,
        )
        self.assertFalse(producers[self.producer2.id][PROPERTY_SET_PRESSURE])

    def test__set_consumer_capped(self):
        """Test to set the consumer to the capped power."""
        # Arrange
        self.controller.producers[1].power = 0.5
        # Act
        consumers = self.controller._set_consumer_capped(datetime.now())
        # Assert
        self.assertEqual(consumers[self.consumer1.id][PROPERTY_HEAT_DEMAND], 1.0 * 1.5 / 3.0)
        self.assertEqual(consumers[self.consumer2.id][PROPERTY_HEAT_DEMAND], 2.0 * 1.5 / 3.0)

    def test__set_consumer_to_demand(self):
        """Test to set the consumer to the demand."""
        # Act
        consumers = self.controller._set_consumer_to_demand(datetime.now())
        # Assert
        self.assertEqual(
            consumers[self.consumer1.id][PROPERTY_HEAT_DEMAND], self.consumer1.get_heat_demand()
        )
        self.assertEqual(
            consumers[self.consumer1.id][PROPERTY_TEMPERATURE_IN],
            self.consumer1.temperature_in,
        )
        self.assertEqual(
            consumers[self.consumer1.id][PROPERTY_TEMPERATURE_OUT],
            self.consumer1.temperature_out,
        )

        self.assertEqual(
            consumers[self.consumer2.id][PROPERTY_HEAT_DEMAND], self.consumer2.get_heat_demand()
        )
        self.assertEqual(
            consumers[self.consumer2.id][PROPERTY_TEMPERATURE_IN],
            self.consumer2.temperature_in,
        )
        self.assertEqual(
            consumers[self.consumer2.id][PROPERTY_TEMPERATURE_OUT],
            self.consumer2.temperature_out,
        )

    def test__set_producers_based_on_priority(self):
        """Test to set the producers based on priority."""
        # Arrange
        self.controller.consumers[0].get_heat_demand.return_value = 0.5
        self.controller.storages[0].max_charge_power = 0
        # Act
        producers = self.controller._set_producers_based_on_priority(datetime.now())
        # Assert
        self.assertEqual(producers[self.producer1.id][PROPERTY_HEAT_DEMAND], 1.0)
        self.assertEqual(producers[self.producer2.id][PROPERTY_HEAT_DEMAND], 1.5)

    def test_run_time_step(self):
        """Test to run the time step."""
        # Act
        result = self.controller.update_setpoints(datetime.now())

        # Assert
        self.assertIn(self.producer1.id, result)
        self.assertIn(self.producer2.id, result)
        self.assertIn(self.consumer1.id, result)
        self.assertIn(self.consumer2.id, result)

    def test_controller_capped_demand(self):
        """Test total supply and storage > demand."""
        # Arrange
        self.controller.consumers[0].get_heat_demand.return_value = 5
        self.controller.consumers[1].get_heat_demand.return_value = 5

        # Act
        result = self.controller.update_setpoints(datetime.now())

        # Assert
        self.assertEqual(result["consumer1"]["heat_demand"], 2.5)
        self.assertEqual(result["consumer2"]["heat_demand"], 2.5)

    def test_controller_charge_storage_max(self):
        """Test total supply able to charge storage to max."""
        # Arrange
        self.storage1.max_charge_power = 1.0
        self.storage1.max_discharge_power = -1.0

        # Act
        result = self.controller.update_setpoints(datetime.now())

        # Assert
        self.assertEqual(result["storage1"]["heat_demand"], 1)

    def test_controller_charge_storage_based_on_surplus(self):
        """Test total supply able to charge storage based on surplus."""
        # Arrange
        self.controller.producers[1].power = 2.7
        self.storage1.max_charge_power = 1.0
        self.storage1.max_discharge_power = 1.0

        # Act
        result = self.controller.update_setpoints(datetime.now())

        # Assert
        self.assertAlmostEqual(result["storage1"]["heat_demand"], 0.7, delta=0.01)

    def test_controller_discharge_storage_based_on_deficit(self):
        """Test total supply able to discharge storage based on deficit."""
        # Arrange
        self.controller.producers[1].power = 1.7
        self.storage1.max_charge_power = 1.0
        self.storage1.max_discharge_power = 1.0

        # Act
        result = self.controller.update_setpoints(datetime.now())

        # Assert
        self.assertAlmostEqual(result["storage1"]["heat_demand"], -0.3, delta=0.01)<|MERGE_RESOLUTION|>--- conflicted
+++ resolved
@@ -19,15 +19,9 @@
 
 from omotes_simulator_core.entities.assets.asset_defaults import (
     PROPERTY_HEAT_DEMAND,
-<<<<<<< HEAD
     PROPERTY_SET_PRESSURE,
-    PROPERTY_TEMPERATURE_RETURN,
-    PROPERTY_TEMPERATURE_SUPPLY,
-=======
     PROPERTY_TEMPERATURE_IN,
     PROPERTY_TEMPERATURE_OUT,
-    PROPERTY_SET_PRESSURE,
->>>>>>> c0a4553c
 )
 from omotes_simulator_core.entities.assets.controller.controller_consumer import (
     ControllerConsumer,
