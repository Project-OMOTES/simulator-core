#  Copyright (c) 2023. Deltares & TNO
#
#  This program is free software: you can redistribute it and/or modify
#  it under the terms of the GNU General Public License as published by
#  the Free Software Foundation, either version 3 of the License, or
#  (at your option) any later version.
#
#  This program is distributed in the hope that it will be useful,
#  but WITHOUT ANY WARRANTY; without even the implied warranty of
#  MERCHANTABILITY or FITNESS FOR A PARTICULAR PURPOSE.  See the
#  GNU General Public License for more details.
#
#  You should have received a copy of the GNU General Public License
#  along with this program.  If not, see <https://www.gnu.org/licenses/>.

"""Test production cluster."""
import unittest
from unittest.mock import patch

from omotes_simulator_core.entities.assets.asset_defaults import (
    PROPERTY_HEAT_DEMAND,
    PROPERTY_MASSFLOW,
    PROPERTY_PRESSURE,
    PROPERTY_SET_PRESSURE,
<<<<<<< HEAD
    PROPERTY_TEMPERATURE,
    PROPERTY_TEMPERATURE_RETURN,
    PROPERTY_TEMPERATURE_SUPPLY,
    PROPERTY_VOLUMEFLOW,
=======
    PROPERTY_TEMPERATURE_IN,
    PROPERTY_TEMPERATURE_OUT,
>>>>>>> c0a4553c
)
from omotes_simulator_core.entities.assets.production_cluster import ProductionCluster
from omotes_simulator_core.entities.assets.utils import (
    heat_demand_and_temperature_to_mass_flow,
)
from omotes_simulator_core.solver.utils.fluid_properties import fluid_props


class ProductionClusterTest(unittest.TestCase):
    """Testcase for ProductionCluster class."""

    def setUp(self) -> None:
        """Set up test case."""
        # Create a production cluster object
        self.production_cluster = ProductionCluster(
            asset_name="production_cluster",
            asset_id="production_cluster_id",
            port_ids=["test1", "test2"],
        )

    def test_production_cluster_create(self) -> None:
        """Evaluate the creation of a production_cluster object."""
        # Arrange

        # Act

        # Assert
        self.assertIsInstance(self.production_cluster, ProductionCluster)
        self.assertEqual(self.production_cluster.name, "production_cluster")
        self.assertEqual(self.production_cluster.asset_id, "production_cluster_id")

    def test_production_cluster_set_setpoints(self) -> None:
        """Test setting setpoints of a production cluster."""
        # Arrange
        setpoints = {
            PROPERTY_HEAT_DEMAND: 1e6,
            PROPERTY_TEMPERATURE_OUT: 353.15,
            PROPERTY_TEMPERATURE_IN: 333.15,
            PROPERTY_SET_PRESSURE: False,
        }
        self.production_cluster.set_setpoints(setpoints=setpoints)

        # Act
        mass_flow = heat_demand_and_temperature_to_mass_flow(
            temperature_out=setpoints[PROPERTY_TEMPERATURE_OUT],
            temperature_in=setpoints[PROPERTY_TEMPERATURE_IN],
            thermal_demand=setpoints[PROPERTY_HEAT_DEMAND],
        )

        # Assert
        self.assertEqual(self.production_cluster.temperature_out, 353.15)
        self.assertEqual(self.production_cluster.temperature_in, 333.15)
        self.assertEqual(self.production_cluster.controlled_mass_flow, mass_flow)
        self.assertEqual(
            self.production_cluster.solver_asset.mass_flow_rate_set_point,  # type: ignore
            self.production_cluster.controlled_mass_flow,
        )
        self.assertNotEqual(
            self.production_cluster.solver_asset.pre_scribe_mass_flow,  # type: ignore
            setpoints[PROPERTY_SET_PRESSURE],
        )

    def test_production_cluster_set_setpoints_missing_setpoint(self) -> None:
        """Test raise ValueError with missing setpoint."""
        # Arrange
        necessary_setpoints = set(
            [PROPERTY_HEAT_DEMAND, PROPERTY_TEMPERATURE_OUT, PROPERTY_TEMPERATURE_IN]
        )
        setpoints = {
            PROPERTY_TEMPERATURE_OUT: 353.15,
            PROPERTY_TEMPERATURE_IN: 333.15,
            PROPERTY_SET_PRESSURE: False,
        }

        # Act
        with self.assertRaises(ValueError) as cm:
            self.production_cluster.set_setpoints(setpoints=setpoints)

        # Assert
        self.assertIsInstance(cm.exception, ValueError)
        self.assertEqual(
            cm.exception.args[0],
            f"The setpoints {necessary_setpoints.difference(set(setpoints))} are missing.",
        )

    def test_production_cluster_set_setpoints_negative_mass_flow(self) -> None:
        """Test raise ValueError with negative mass flow."""
        # Arrange
        setpoints = {
            PROPERTY_HEAT_DEMAND: -1e6,
            PROPERTY_TEMPERATURE_OUT: 353.15,
            PROPERTY_TEMPERATURE_IN: 333.15,
            PROPERTY_SET_PRESSURE: False,
        }

        # Act
        mass_flow = heat_demand_and_temperature_to_mass_flow(
            temperature_out=setpoints[PROPERTY_TEMPERATURE_OUT],
            temperature_in=setpoints[PROPERTY_TEMPERATURE_IN],
            thermal_demand=setpoints[PROPERTY_HEAT_DEMAND],
        )

        with self.assertRaises(ValueError) as cm:
            self.production_cluster.set_setpoints(setpoints=setpoints)

        # Assert
        self.assertIsInstance(cm.exception, ValueError)
        self.assertEqual(
            cm.exception.args[0],
            f"The mass flow rate {mass_flow} of the asset {self.production_cluster.name}"
            + " is negative.",
        )

    def test_production_cluster_set_setpoints_pressure_or_mass_flow_control(self) -> None:
        """Test setting pressure setpoint of a production cluster."""
        # Arrange
        setpoints = {
            PROPERTY_HEAT_DEMAND: 1e6,
            PROPERTY_TEMPERATURE_OUT: 353.15,
            PROPERTY_TEMPERATURE_IN: 333.15,
            PROPERTY_SET_PRESSURE: True,
        }

        # Act
        self.production_cluster.set_setpoints(setpoints=setpoints)

        # Assert
        self.assertNotEqual(
            self.production_cluster.control_mass_flow, setpoints[PROPERTY_SET_PRESSURE]
        )
        self.assertNotEqual(
            self.production_cluster.solver_asset.pre_scribe_mass_flow,  # type: ignore
            setpoints[PROPERTY_SET_PRESSURE],
        )

    def test_production_cluster_set_pressure_supply(self) -> None:
        """Test setting pressure of a production cluster."""
        # Arrange
        pressure_supply = 2e5  # [Pa]

        # Act
        self.production_cluster.set_pressure_supply(pressure_supply=pressure_supply)

        # Assert
        self.assertEqual(self.production_cluster.pressure_supply, pressure_supply)
        self.assertEqual(
            self.production_cluster.solver_asset.set_pressure, pressure_supply  # type: ignore
        )

    def test_production_cluster_set_pressure_supply_negative(self) -> None:
        """Test raise ValueError with negative pressure."""
        # Arrange
        pressure_supply = -2e5  # [Pa]

        # Act
        with self.assertRaises(ValueError) as cm:
            self.production_cluster.set_pressure_supply(pressure_supply=pressure_supply)

        # Assert
        self.assertIsInstance(cm.exception, ValueError)
        self.assertEqual(
            cm.exception.args[0],
            f"The pressure {pressure_supply} of the asset {self.production_cluster.name}"
            + " can not be negative.",
        )

    def test_production_cluster_write_to_output(self) -> None:
        """Test writing the output of a production cluster."""
        # Arrange
        with (
            patch.object(
                self.production_cluster.solver_asset, "get_mass_flow_rate"
            ) as get_mass_flow_rate,
            patch.object(self.production_cluster.solver_asset, "get_pressure") as get_pressure,
            patch.object(
                self.production_cluster.solver_asset, "get_temperature"
            ) as get_temperature,
            patch.object(self.production_cluster, "get_volume_flow_rate") as get_volume_flow_rate,
        ):
            get_mass_flow_rate.return_value = 1e6
            get_pressure.return_value = 2e5
            get_temperature.return_value = 333.15
            get_volume_flow_rate.return_value = 100.0

            # Act
            self.production_cluster.write_standard_output()

        # Assert
        self.assertEqual(
            len(self.production_cluster.outputs), len(self.production_cluster.connected_ports)
        )
        self.assertEqual(len(self.production_cluster.outputs[0]), 1)
        self.assertEqual(
            self.production_cluster.outputs[0][0],
            {
                PROPERTY_TEMPERATURE: 333.15,
                PROPERTY_MASSFLOW: -1e6,
                PROPERTY_PRESSURE: 2e5,
                PROPERTY_VOLUMEFLOW: -100.0,
            },
        )

    def test_get_volume_flow_rate(self):
        """Test getting the volume flow rate of a production cluster."""
        # Arrange
        with (
            patch.object(
                self.production_cluster.solver_asset,
                "get_mass_flow_rate",
            ) as get_mass_flow_rate,
            patch.object(
                fluid_props,
                "get_density",
            ) as get_density,
        ):
            get_mass_flow_rate.return_value = 1000.0
            get_density.return_value = 1000.0

            # Act
            volume_flow_rate = self.production_cluster.get_volume_flow_rate(i=0)
            # Assert
            self.assertEqual(volume_flow_rate, 1.0)

    def test_get_actual_heat_supplied(self):
        """Test getting the actual heat supplied by a production cluster."""  # noqa: D202

        # Arrange
        def get_internal_energy(_, i: int):
            if i == 0:
                return 1.0e6
            if i == 1:
                return 2.0e6

        def get_mass_flow_rate(_, i: int):
            return 0.5

        with (
            patch(
                "omotes_simulator_core.solver.network.assets.base_asset."
                "BaseAsset.get_internal_energy",
                get_internal_energy,
            ),
            patch(
                "omotes_simulator_core.solver.network.assets.base_asset."
                "BaseAsset.get_mass_flow_rate",
                get_mass_flow_rate,
            ),
        ):
            # Act
            actual_heat_supplied = self.production_cluster.get_actual_heat_supplied()
            # Assert
            self.assertEqual(actual_heat_supplied, 0.5 * 1e6)<|MERGE_RESOLUTION|>--- conflicted
+++ resolved
@@ -22,15 +22,10 @@
     PROPERTY_MASSFLOW,
     PROPERTY_PRESSURE,
     PROPERTY_SET_PRESSURE,
-<<<<<<< HEAD
     PROPERTY_TEMPERATURE,
-    PROPERTY_TEMPERATURE_RETURN,
-    PROPERTY_TEMPERATURE_SUPPLY,
-    PROPERTY_VOLUMEFLOW,
-=======
     PROPERTY_TEMPERATURE_IN,
     PROPERTY_TEMPERATURE_OUT,
->>>>>>> c0a4553c
+    PROPERTY_VOLUMEFLOW,
 )
 from omotes_simulator_core.entities.assets.production_cluster import ProductionCluster
 from omotes_simulator_core.entities.assets.utils import (
