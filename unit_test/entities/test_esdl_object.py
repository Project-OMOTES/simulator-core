--- conflicted
+++ resolved
@@ -117,18 +117,23 @@
         self.assertEqual(length, 0.0)
         self.assertFalse(property_available)
 
-<<<<<<< HEAD
+
+    def test_get_port_ids(self):
+        """Test get_port_ids method."""
+
+        # Arrange
+        asset = self.esdl_object.get_all_assets_of_type("pipe")[0]
+        port_ids = asset.get_port_ids()  # act
+
+        # Assert
+        self.assertEqual(port_ids, ["a9793a5e-df4f-4795-8079-015dfaf57f82",
+                                    "3f2dc09a-0cee-44bd-a337-cea55461a334"])
+        self.assertEqual(len(port_ids), 2)
+
+
     def test_get_supply_temperature_in(self):
         """Test get_supply_temperature method."""
-=======
-    def test_get_port_ids(self):
-        """Test get_port_ids method."""
->>>>>>> 042d8bc4
-        # Arrange
-        asset = self.esdl_object.get_all_assets_of_type("pipe")[0]
-
-        # Act
-<<<<<<< HEAD
+        # Act
         supply_temperature = asset.get_supply_temperature("In")
 
         # Assert
@@ -202,14 +207,7 @@
         self.assertIsInstance(cm.exception, ValueError)
         self.assertEqual(
             str(cm.exception), "Port type not recognized: Error",)
-=======
-        port_ids = asset.get_port_ids()  # act
-
-        # Assert
-        self.assertEqual(port_ids, ["a9793a5e-df4f-4795-8079-015dfaf57f82",
-                                    "3f2dc09a-0cee-44bd-a337-cea55461a334"])
-        self.assertEqual(len(port_ids), 2)
->>>>>>> 042d8bc4
+
 
 
 class StringEsdlAssetMapperTest(unittest.TestCase):
