name: Build-Test-Lint-etc (linux)

on: [push]

jobs:
  setup:
    runs-on: ubuntu-latest
    strategy:
      fail-fast: false
      matrix:
        python-version: ["3.11"]
    name: Setup
    steps:
      - uses: actions/checkout@v4
      - name: Set up Python ${{ matrix.python-version }}
        uses: actions/setup-python@v4
        with:
          python-version: ${{ matrix.python-version }}
      - name: Cache dependencies
        uses: actions/cache@v4
        with:
          path: ~/.cache/pip
          key: ${{ runner.os }}-pip-${{ hashFiles('**/requirements.txt') }}
          restore-keys: |
            ${{ runner.os }}-pip-
      - run: |
          ./ci/linux/create_venv.sh
          ./ci/linux/install_dev.sh
      - name: 'Tar venv'
        run: tar -cvf venv.tar ./.venv/
      - name: Save venv
        uses: actions/upload-artifact@v4
        with:
          path: ./venv.tar
          name: ${{ runner.os }}-python-${{ matrix.python-version }}-venv-${{github.run_id}}

  lint:
    name: Lint
    runs-on: ubuntu-latest
    needs: [ setup ]
    strategy:
      fail-fast: false
      matrix:
        python-version: ["3.11"]
    steps:
      - uses: actions/checkout@v4
      - name: Restore venv
        uses: actions/download-artifact@v4
        with:
          name: ${{ runner.os }}-python-${{ matrix.python-version }}-venv-${{github.run_id}}
      - name: Untar venv
        run: tar -xvf venv.tar
      - name: Run lint
        run: |
          ./ci/linux/lint.sh

  formatting:
    name: Check on formatting
    runs-on: ubuntu-latest
    needs: [ setup ]
    strategy:
      fail-fast: false
      matrix:
        python-version: ["3.11"]
    steps:
      - uses: actions/checkout@v3
      - name: Restore venv
        uses: actions/download-artifact@v4
        with:
          name: ${{ runner.os }}-python-${{ matrix.python-version }}-venv-${{github.run_id}}
      - name: Untar venv
        run: tar -xvf venv.tar
      - name: Run check on formatting
        run: |
          ./ci/linux/check_formatting.sh

  test:
    name: Test
    runs-on: ubuntu-latest
    needs: [ setup ]
    strategy:
      fail-fast: false
      matrix:
        python-version: ["3.11"]
    steps:
<<<<<<< HEAD
      - name: Checkout incl. LFS
        uses: actions/checkout@v3
        with:
          lfs: 'true'
=======
      - uses: actions/checkout@v4
>>>>>>> 0373a917
      - name: Restore venv
        uses: actions/download-artifact@v4
        with:
          name: ${{ runner.os }}-python-${{ matrix.python-version }}-venv-${{github.run_id}}
      - name: Untar venv
        run: tar -xvf venv.tar
      - name: Run unit tests
        run: |
          ./ci/linux/test_unit.sh
      - name: Surface failing tests
        if: always()
        uses: pmeier/pytest-results-action@main
        with:
          # A list of JUnit XML files, directories containing the former, and wildcard
          # patterns to process.
          # See @actions/glob for supported patterns.
          path: test-results.xml

          # Add a summary of the results at the top of the report
          # Default: true
          summary: true

          # Select which results should be included in the report.
          # Follows the same syntax as
          # `pytest -r`
          # Default: fEX
          display-options: fEX

          # Fail the workflow if no JUnit XML was found.
          # Default: true
          fail-on-empty: true

  typecheck:
    name: Typecheck
    runs-on: ubuntu-latest
    needs: [ setup ]
    strategy:
      fail-fast: false
      matrix:
        python-version: ["3.11"]
    steps:
      - uses: actions/checkout@v4
      - name: Restore venv
        uses: actions/download-artifact@v4
        with:
          name: ${{ runner.os }}-python-${{ matrix.python-version }}-venv-${{github.run_id}}
      - name: Untar venv
        run: tar -xvf venv.tar
      - name: Add mypy annotator
        uses: pr-annotators/mypy-pr-annotator@v1.0.0
      - name: Run typechecker
        run: |
          ./ci/linux/typecheck.sh

  build:
    name: Build the python package
    runs-on: ubuntu-latest
    needs: [ setup ]
    strategy:
      fail-fast: false
      matrix:
        python-version: [ "3.11" ]
    steps:
      - uses: actions/checkout@v4
      - name: Restore venv
        uses: actions/download-artifact@v4
        with:
          name: ${{ runner.os }}-python-${{ matrix.python-version }}-venv-${{github.run_id}}
      - name: Untar venv
        run: tar -xvf venv.tar
      - name: Build
        run: |
          ./ci/linux/build_python_package.sh<|MERGE_RESOLUTION|>--- conflicted
+++ resolved
@@ -83,14 +83,9 @@
       matrix:
         python-version: ["3.11"]
     steps:
-<<<<<<< HEAD
-      - name: Checkout incl. LFS
-        uses: actions/checkout@v3
+      - uses: actions/checkout@v4
         with:
           lfs: 'true'
-=======
-      - uses: actions/checkout@v4
->>>>>>> 0373a917
       - name: Restore venv
         uses: actions/download-artifact@v4
         with:
