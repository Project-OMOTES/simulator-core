<<<<<<< HEAD
"""Module containing utility functions."""
=======
#  Copyright (c) 2023. Deltares & TNO
#
#  This program is free software: you can redistribute it and/or modify
#  it under the terms of the GNU General Public License as published by
#  the Free Software Foundation, either version 3 of the License, or
#  (at your option) any later version.
#
#  This program is distributed in the hope that it will be useful,
#  but WITHOUT ANY WARRANTY; without even the implied warranty of
#  MERCHANTABILITY or FITNESS FOR A PARTICULAR PURPOSE.  See the
#  GNU General Public License for more details.
#
#  You should have received a copy of the GNU General Public License
#  along with this program.  If not, see <https://www.gnu.org/licenses/>.

""" Util methods and classes."""

>>>>>>> f89359c9
from esdl.esdl_handler import EnergySystemHandler
from pathlib import Path


def pyesdl_from_file(file_path: str) -> EnergySystemHandler:
    """
    Loads esdl file into memory and returns a handle to be able to use this file.

    Please note that it is not checked if the file is a valid esdl file.
    :param file_path: string pointing to the esdl file to be loaded into memory
    """
    if not Path(file_path).is_file():
        raise FileNotFoundError("Not a valid path to an ESDL file")
    esh = EnergySystemHandler()
    esh.load_file(file_path)
    return esh


def pyesdl_from_string(input_str: str) -> EnergySystemHandler:
    """
    Loads esdl file from a string into memory.

    Please note that it is not checked if the contents of the string is a valid esdl.
    :param input_str: string containing the contents of an esdl file.
    """
    esh = EnergySystemHandler()
    esh.load_from_string(input_str)
    return esh<|MERGE_RESOLUTION|>--- conflicted
+++ resolved
@@ -1,6 +1,3 @@
-<<<<<<< HEAD
-"""Module containing utility functions."""
-=======
 #  Copyright (c) 2023. Deltares & TNO
 #
 #  This program is free software: you can redistribute it and/or modify
@@ -16,9 +13,8 @@
 #  You should have received a copy of the GNU General Public License
 #  along with this program.  If not, see <https://www.gnu.org/licenses/>.
 
-""" Util methods and classes."""
+"""Module containing utility functions."""
 
->>>>>>> f89359c9
 from esdl.esdl_handler import EnergySystemHandler
 from pathlib import Path
 
