--- conflicted
+++ resolved
@@ -70,13 +70,5 @@
     logger.debug(result.head())
 
 
-<<<<<<< HEAD
-def main() -> None:
-    """Main function for simulator core."""
-    run_simulator(r".\testdata\test1.esdl")
-
-
-=======
->>>>>>> 9a51945c
 if __name__ == "__main__":
     main()