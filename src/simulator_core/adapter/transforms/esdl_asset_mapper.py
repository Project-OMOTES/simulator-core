#  Copyright (c) 2023. Deltares & TNO
#
#  This program is free software: you can redistribute it and/or modify
#  it under the terms of the GNU General Public License as published by
#  the Free Software Foundation, either version 3 of the License, or
#  (at your option) any later version.
#
#  This program is distributed in the hope that it will be useful,
#  but WITHOUT ANY WARRANTY; without even the implied warranty of
#  MERCHANTABILITY or FITNESS FOR A PARTICULAR PURPOSE.  See the
#  GNU General Public License for more details.
#
#  You should have received a copy of the GNU General Public License
#  along with this program.  If not, see <https://www.gnu.org/licenses/>.

"""Module containing the Esdl to asset mapper class."""
from typing import Any, Type

import esdl
import numpy as np

from simulator_core.entities.assets.asset_abstract import AssetAbstract
from simulator_core.entities.assets.demand_cluster import DemandCluster
from simulator_core.entities.assets.esdl_asset_object import EsdlAssetObject
from simulator_core.entities.assets.pipe import Pipe
from simulator_core.entities.assets.production_cluster import ProductionCluster
<<<<<<< HEAD
from simulator_core.entities.assets.ates_cluster import AtesCluster
=======
from simulator_core.entities.assets.controller.controller_producer import ControllerProducer
from simulator_core.entities.assets.controller.controller_consumer import ControllerConsumer
from simulator_core.simulation.mappers.mappers import EsdlMapperAbstract, Entity
>>>>>>> 97ee795b


class EsdlAssetMapper:
    """Creates entity Asset objects based on a PyESDL EnergySystem assets."""

    conversion_dict: dict[esdl.EnergyAsset, Type[AssetAbstract]] = {
        esdl.Producer: ProductionCluster,
        esdl.GenericProducer: ProductionCluster,
        esdl.Consumer: DemandCluster,
        esdl.HeatingDemand: DemandCluster,
        esdl.Pipe: Pipe,
        esdl.ATES: AtesCluster,
    }

    def to_esdl(self, entity: AssetAbstract) -> Any:
        """Maps entity object to PyEsdl objects."""
        raise NotImplementedError("EsdlAssetMapper.to_esdl()")

    def to_entity(self, model: EsdlAssetObject) -> AssetAbstract:
        """Method to map an esdl asset to an asset entity class.

        :param EsdlAssetObject model: Object to be converted to an asset entity.

        :return: Entity object.
        """
        if not type(model.esdl_asset) in self.conversion_dict:
            raise NotImplementedError(str(model.esdl_asset) + " not implemented in conversion")
        return self.conversion_dict[type(model.esdl_asset)](
            model.esdl_asset.name, model.esdl_asset.id, model.get_port_ids())


class EsdlAssetControllerProducerMapper(EsdlMapperAbstract):
    """Class to map an esdl asset to a producer entity class."""

    def to_esdl(self, entity: Entity) -> EsdlAssetObject:
        """Map an Entity to a EsdlAsset."""
        raise NotImplementedError("EsdlAssetControllerProducerMapper.to_esdl()")

    def to_entity(self, esdl_asset: EsdlAssetObject) -> ControllerProducer :
        """Method to map an esdl asset to a producer entity class.

        :param EsdlAssetObject model: Object to be converted to an asset entity.

        :return: Entity object.
        """
        result = esdl_asset.get_property(esdl_property_name="power", default_value=0)
        if result[1]:
            power = result[0]
        else:
            raise ValueError("No power found for asset: " + esdl_asset.esdl_asset.name)
        temperature_supply = esdl_asset.get_supply_temperature("Out")
        temperature_return = esdl_asset.get_return_temperature("In")
        contr_producer = ControllerProducer(name=esdl_asset.esdl_asset.name,
                                            identifier=esdl_asset.esdl_asset.id,
                                            temperature_supply=temperature_supply,
                                            temperature_return=temperature_return,
                                            power=power)
        return contr_producer


class EsdlAssetControllerConsumerMapper(EsdlMapperAbstract):
    """Class to map an esdl asset to a consumer entity class."""

    def to_esdl(self, entity: Entity) -> EsdlAssetObject:
        """Map an Entity to a EsdlAsset."""
        raise NotImplementedError("EsdlAssetControllerProducerMapper.to_esdl()")

    def to_entity(self, esdl_asset: EsdlAssetObject) -> ControllerConsumer:
        """Method to map an esdl asset to a consumer entity class.

        :param EsdlAssetObject model: Object to be converted to an asset entity.

        :return: Entity object.
        """
        result = esdl_asset.get_property(esdl_property_name="power", default_value=np.inf)
        power = np.inf
        if result[1]:
            power = result[0]
        if power == 0:
            power = np.inf

        temperature_supply = esdl_asset.get_supply_temperature("In")
        temperature_return = esdl_asset.get_return_temperature("Out")
        profile = esdl_asset.get_profile()
        contr_consumer = ControllerConsumer(name=esdl_asset.esdl_asset.name,
                                            identifier=esdl_asset.esdl_asset.id,
                                            temperature_supply=temperature_supply,
                                            temperature_return=temperature_return,
                                            max_power=power,
                                            profile=profile)
        return contr_consumer<|MERGE_RESOLUTION|>--- conflicted
+++ resolved
@@ -24,13 +24,12 @@
 from simulator_core.entities.assets.esdl_asset_object import EsdlAssetObject
 from simulator_core.entities.assets.pipe import Pipe
 from simulator_core.entities.assets.production_cluster import ProductionCluster
-<<<<<<< HEAD
 from simulator_core.entities.assets.ates_cluster import AtesCluster
-=======
+
 from simulator_core.entities.assets.controller.controller_producer import ControllerProducer
 from simulator_core.entities.assets.controller.controller_consumer import ControllerConsumer
+from simulator_core.entities.assets.controller.controller_storage import ControllerStorage
 from simulator_core.simulation.mappers.mappers import EsdlMapperAbstract, Entity
->>>>>>> 97ee795b
 
 
 class EsdlAssetMapper:
@@ -121,4 +120,36 @@
                                             temperature_return=temperature_return,
                                             max_power=power,
                                             profile=profile)
-        return contr_consumer+        return contr_consumer
+        
+class EsdlAssetControllerStorageMapper(EsdlMapperAbstract):
+    """Class to map an esdl asset to a storage entity class."""
+
+    def to_esdl(self, entity: Entity) -> EsdlAssetObject:
+        """Map an Entity to a EsdlAsset."""
+        raise NotImplementedError("EsdlAssetControllerStorageMapper.to_esdl()")
+
+    def to_entity(self, esdl_asset: EsdlAssetObject) -> ControllerStorage:
+        """Method to map an esdl asset to a storage entity class.
+
+        :param EsdlAssetObject model: Object to be converted to an asset entity.
+
+        :return: Entity object.
+        """
+        result = esdl_asset.get_property(esdl_property_name="power", default_value=np.inf)
+        power = np.inf
+        if result[1]:
+            power = result[0]
+        if power == 0:
+            power = np.inf
+
+        temperature_supply = esdl_asset.get_supply_temperature("In")
+        temperature_return = esdl_asset.get_return_temperature("Out")
+        profile = esdl_asset.get_profile()
+        contr_storage = ControllerStorage(name=esdl_asset.esdl_asset.name,
+                                            identifier=esdl_asset.esdl_asset.id,
+                                            temperature_supply=temperature_supply,
+                                            temperature_return=temperature_return,
+                                            max_power=power,
+                                            profile=profile)
+        return contr_storage        