<<<<<<< HEAD
from simulator_core.entities.assets.asset_abstract import AssetAbstract
=======
#  Copyright (c) 2023. Deltares & TNO
#
#  This program is free software: you can redistribute it and/or modify
#  it under the terms of the GNU General Public License as published by
#  the Free Software Foundation, either version 3 of the License, or
#  (at your option) any later version.
#
#  This program is distributed in the hope that it will be useful,
#  but WITHOUT ANY WARRANTY; without even the implied warranty of
#  MERCHANTABILITY or FITNESS FOR A PARTICULAR PURPOSE.  See the
#  GNU General Public License for more details.
#
#  You should have received a copy of the GNU General Public License
#  along with this program.  If not, see <https://www.gnu.org/licenses/>.

""" HeatNetwork entity class."""


>>>>>>> f89359c9
class HeatNetwork:
    def __init__(self, asset_list: list[AssetAbstract], junction_list: list[AssetAbstract]):
        pass<|MERGE_RESOLUTION|>--- conflicted
+++ resolved
@@ -1,6 +1,3 @@
-<<<<<<< HEAD
-from simulator_core.entities.assets.asset_abstract import AssetAbstract
-=======
 #  Copyright (c) 2023. Deltares & TNO
 #
 #  This program is free software: you can redistribute it and/or modify
@@ -18,8 +15,9 @@
 
 """ HeatNetwork entity class."""
 
+from simulator_core.entities.assets.asset_abstract import AssetAbstract
 
->>>>>>> f89359c9
+
 class HeatNetwork:
     def __init__(self, asset_list: list[AssetAbstract], junction_list: list[AssetAbstract]):
         pass