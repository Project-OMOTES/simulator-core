--- conflicted
+++ resolved
@@ -29,7 +29,6 @@
 class Junction:
     """Wrapper class for pandapipes junctions."""
 
-<<<<<<< HEAD
     def __init__(
         self,
         pandapipes_net: pandapipesNet,
@@ -51,19 +50,6 @@
         :type height_m: float, optional
 
         """
-=======
-    def __init__(self,
-                 pandapipes_net: pandapipesNet,
-                 pn_bar: float = 5.0,
-                 tfluid_k: float = 300.0,
-                 height_m: float = 0.0,
-                 geodata: Optional[List[Any]] = None,
-                 name: str = "None",
-                 in_service: bool = True,
-                 index: Optional[int] = None,
-                 ):
-        """Initialize a Junction object."""
->>>>>>> 37430309
         self.pandapipes_net = pandapipes_net
         self.pn_bar = pn_bar
         self.tfluid_k = tfluid_k
