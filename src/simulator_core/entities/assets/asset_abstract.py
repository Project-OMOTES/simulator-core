--- conflicted
+++ resolved
@@ -16,11 +16,7 @@
 """Abstract class for asset."""
 
 from abc import ABC, abstractmethod
-<<<<<<< HEAD
 from typing import Dict, List, TypeVar
-=======
-from typing import Dict, TypeVar, List
->>>>>>> 37430309
 
 from pandapipes import pandapipesNet
 from pandas import DataFrame
@@ -60,16 +56,10 @@
         self.from_junction = None
         self.to_junction: Junction = None
         # Define the pandapipes network
-<<<<<<< HEAD
-        self.pandapipes_net = pandapipe_net
-        self.name = asset_name
-        self.asset_id = asset_id
-=======
         self.pandapipes_net: pandapipesNet = pandapipe_net
         self.name: str = asset_name
         self.asset_id: str = asset_id
         self.output: List[Dict[str, float]] = []
->>>>>>> 37430309
 
     def set_setpoints(self, setpoints: Dict) -> None:  # noqa: B027
         """Placeholder to set the setpoints of an asset prior to a simulation.
@@ -105,13 +95,8 @@
         """Placeholder method to add physical data to an asset."""
         pass
 
-<<<<<<< HEAD
     def set_from_juction(self, from_junction: Junction) -> None:
         """Method to set the from junction of an asset.
-=======
-    def connect_junctions(self, from_junction: Junction, to_junction: Junction) -> None:
-        """Method to connect junctions to an asset.
->>>>>>> 37430309
 
         :param Junction from_junction: The junction where the asset starts.
         """
