--- conflicted
+++ resolved
@@ -59,7 +59,7 @@
                 return get_data_from_profile(esdl_port.profile[0])
         raise ValueError("No profile found for asset: " + self.esdl_asset.name)
 
-<<<<<<< HEAD
+
     def get_supply_temperature(self, port_type: str) -> float:
         """Get the temperature of the port."""
         for esdl_port in self.esdl_asset.port:
@@ -94,8 +94,7 @@
 def get_supply_temperature(esdl_port: esdl.Port) -> float:
     """Get the temperature of the port."""
     return float(esdl_port.carrier.supplyTemperature) + 273.15
-=======
-    def get_port_ids(self) -> list[str]:
-        """Get the port ids of the asset."""
-        return [port.id for port in self.esdl_asset.port]
->>>>>>> 042d8bc4
+
+def get_port_ids(self) -> list[str]:
+    """Get the port ids of the asset."""
+    return [port.id for port in self.esdl_asset.port]
