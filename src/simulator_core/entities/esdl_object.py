--- conflicted
+++ resolved
@@ -20,13 +20,11 @@
 from esdl.esdl_handler import EnergySystemHandler
 
 from simulator_core.adapter.transforms.string_to_esdl import StringEsdlAssetMapper
-<<<<<<< HEAD
+
 import logging
 from simulator_core.entities.assets.utils import Port
 from typing import List, Tuple
-=======
 from simulator_core.entities.assets.esdl_asset_object import EsdlAssetObject
->>>>>>> a5db1f43
 
 logger = logging.getLogger(__name__)
 
@@ -55,11 +53,14 @@
         If the type is not found an empty list is returned.
         :param esdl_asset_type: str of the asset type assets need to be gathered.
         """
-<<<<<<< HEAD
-        return [EsdlAssetObject(asset)
-                for asset in self.energy_system_handler.get_all_instances_of_type(
-                StringEsdlAssetMapper().to_esdl(esdl_asset_type))]
-
+        output_list = []
+        for asset_type in StringEsdlAssetMapper().to_esdl(esdl_asset_type):
+            output_list += [
+                EsdlAssetObject(asset)
+                for asset in self.energy_system_handler.get_all_instances_of_type(asset_type)
+            ]
+        return output_list
+      
     def get_connected_assets(self, id: str, port: Port) -> List[Tuple[str, Port]]:
         """Method to get the id's of connected assets from the esdl.
 
@@ -88,13 +89,4 @@
             connected_port_type = Port.In if isinstance(connected_port_id, esdl.OutPort) \
                 else Port.Out
             connected_assets.append((connected_port_id.energyasset.id, connected_port_type))
-        return connected_assets
-=======
-        output_list = []
-        for asset_type in StringEsdlAssetMapper().to_esdl(esdl_asset_type):
-            output_list += [
-                EsdlAssetObject(asset)
-                for asset in self.energy_system_handler.get_all_instances_of_type(asset_type)
-            ]
-        return output_list
->>>>>>> a5db1f43
+        return connected_assets