--- conflicted
+++ resolved
@@ -18,15 +18,10 @@
 import logging
 
 from omotes_simulator_core.entities.assets.asset_defaults import (
-<<<<<<< HEAD
-=======
+    PROPERTY_HEAT_DEMAND,
+    PROPERTY_SET_PRESSURE,
     PROPERTY_TEMPERATURE_IN,
     PROPERTY_TEMPERATURE_OUT,
->>>>>>> c0a4553c
-    PROPERTY_HEAT_DEMAND,
-    PROPERTY_SET_PRESSURE,
-    PROPERTY_TEMPERATURE_RETURN,
-    PROPERTY_TEMPERATURE_SUPPLY,
 )
 from omotes_simulator_core.entities.assets.controller.controller_consumer import (
     ControllerConsumer,
