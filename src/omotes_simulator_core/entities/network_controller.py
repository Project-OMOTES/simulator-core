--- conflicted
+++ resolved
@@ -40,7 +40,6 @@
         self,
         networks: list[ControllerNetwork],
     ) -> None:
-<<<<<<< HEAD
         """Constructor of the class, which sets all attributes."""
         self.networks = networks
 
@@ -62,46 +61,6 @@
                         network.factor_to_first_network /= asset.factor
                         current_network = self.networks[int(step)]
                         break
-=======
-        """Constructor for controller for a heat network.
-
-        The priority of the producers is set either on the the marginal costs or its priority
-        if a priority control strategy was defined. If at least one asset has a priority
-        assigned to it, the controller uses the priority based system.
-         - Marginal cost: The lowest marginal costs has the highest priority.
-         - Priority: The lowest priority value has the highest priority. I an asset has no
-        priority value assigned to it, it will be assigned the highest possible priority value.
-
-        :param List[ControllerProducer] producers: List of producers in the network.
-        :param List[ControllerConsumer] consumers: List of consumers in the network.
-        :param List[ControllerStorage] storages: List of storages in the network.
-        """
-        self.producers = producers
-        self.consumers = consumers
-        self.storages = storages
-        strategy_priority = self._check_strategy_priority()
-        if strategy_priority:
-            self._set_priority_from_control_strategy()
-        else:
-            self._set_priority_from_marginal_costs()
-
-    def _check_strategy_priority(self) -> bool:
-        """Check if at least one asset has a control strategy priority assigned."""
-        return any([asset.priority for asset in self.producers])
-
-    def _set_priority_from_marginal_costs(self) -> None:
-        """Sets the priority of the producers based on the marginal costs.
-
-        The priority of the producers is set based on the marginal costs. The producer with the
-        lowest marginal costs has the highest priority (lowest value).
-        """
-        # Created a sorted list of unique marginal costs.
-        unique_sorted_values = sorted(set([producer.marginal_costs for producer in self.producers]))
-
-        # set the priority based on the index of the marginal cost in the sorted list.
-        for producer in self.producers:
-            producer.priority = unique_sorted_values.index(producer.marginal_costs) + 1
->>>>>>> 747c7b81
 
     def _set_priority_from_control_strategy(self) -> None:
         """Sets the priority of the producers based on piority control strategy.
