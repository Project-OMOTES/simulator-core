--- conflicted
+++ resolved
@@ -20,13 +20,8 @@
 from omotes_simulator_core.entities.assets.asset_defaults import (
     PROPERTY_HEAT_DEMAND,
     PROPERTY_SET_PRESSURE,
-<<<<<<< HEAD
-    PROPERTY_TEMPERATURE_RETURN,
-    PROPERTY_TEMPERATURE_SUPPLY,
-=======
     PROPERTY_TEMPERATURE_IN,
     PROPERTY_TEMPERATURE_OUT,
->>>>>>> 2f7592d8
 )
 from omotes_simulator_core.entities.assets.controller.controller_consumer import (
     ControllerConsumer,
@@ -186,7 +181,6 @@
 
         :return float: Total heat discharge of all storages.
         """
-
         return float(sum([storage.max_discharge_power for storage in self.storages]))
 
     def get_total_charge_storage(self) -> float:
