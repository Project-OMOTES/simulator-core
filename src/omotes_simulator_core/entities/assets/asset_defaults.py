#  Copyright (c) 2023. Deltares & TNO
#
#  This program is free software: you can redistribute it and/or modify
#  it under the terms of the GNU General Public License as published by
#  the Free Software Foundation, either version 3 of the License, or
#  (at your option) any later version.
#
#  This program is distributed in the hope that it will be useful,
#  but WITHOUT ANY WARRANTY; without even the implied warranty of
#  MERCHANTABILITY or FITNESS FOR A PARTICULAR PURPOSE.  See the
#  GNU General Public License for more details.
#
#  You should have received a copy of the GNU General Public License
#  along with this program.  If not, see <https://www.gnu.org/licenses/>.

"""Define default values and names for assets."""
from dataclasses import dataclass

# Default values
DEFAULT_DIAMETER = 1.2  # [m]
DEFAULT_PRESSURE = 1e6  # [bar]
DEFAULT_PRESSURE_DIFFERENCE = 5e5  # [bar]
DEFAULT_TEMPERATURE = 300.0  # [K]
DEFAULT_TEMPERATURE_DIFFERENCE = 30.0  # [K]
DEFAULT_NODE_HEIGHT = 0.0  # [m]
DEFAULT_MASS_FLOW_RATE = 1.0  # [kg/s]
DEFAULT_POWER = 500000.0  # [W]
DEFAULT_MISSING_VALUE = -9999.99  # [-]
DEFAULT_ROUGHNESS = 1e-3  # [m]


@dataclass
class PipeDefaults:
    """Class containing the default values for a pipe.

    :param float k_value: The k value of the pipe [m].
    :param float alpha_value: The alpha value of the pipe [W/(m2 K)].
    :param float minor_loss_coefficient: The minor loss coefficient of the pipe [-].
    :param float external_temperature: The external temperature of the pipe [K].
    :param float qheat_external: The external heat flow of the pipe [W].
    """

    k_value: float = 2e-3
    alpha_value: float = 0.0
    minor_loss_coefficient: float = 0.0
    external_temperature: float = 273.15 + 20.0
    qheat_external: float = 0.0
    length: float = 1.0
    diameter: float = DEFAULT_DIAMETER
    roughness: float = DEFAULT_ROUGHNESS


@dataclass
class AtesDefaults:
    """Class containing the default values for ATES."""

    aquifer_depth: float = 300.0  # meters
    aquifer_thickness: float = 45.0  # meters
    aquifer_mid_temperature: float = 17.0  # Celcius
    aquifer_net_to_gross: float = 1.0  # percentage
    aquifer_porosity: float = 0.3  # percentage
    aquifer_permeability: float = 10000.0  # mD
    aquifer_anisotropy: float = 4.0  # -
    salinity: float = 10000.0  # ppm
    well_casing_size: float = 13.0  # inch
    well_distance: float = 150.0  # meters
    maximum_flow_charge: float = 200.0  # m3/h
    maximum_flow_discharge: float = 200.0  # m3/h


@dataclass
<<<<<<< HEAD
class HeatBufferDefaults:
    """Class containing the default values for Heat Buffer."""

    maximum_volume: float = 1  # m3
    fill_level: float = 0.5  # fraction 0-1
=======
class HeatPumpDefaults:
    """Class containing the default values for a heat pump.

    :param float coefficient_of_performance: The coefficient of performance of the heat pump [-].
    """

    coefficient_of_performance: float = 1 - 1 / 4.0
>>>>>>> 2f7592d8


# Default names
PROPERTY_HEAT_DEMAND = "heat_demand"
PROPERTY_HEAT_DEMAND_SET_POINT = "heat_demand_set_point"
PROPERTY_TEMPERATURE_IN = "temperature_in"
PROPERTY_TEMPERATURE_OUT = "temperature_out"
PROPERTY_TEMPERATURE = "temperature"
PROPERTY_PRESSURE_SUPPLY = "pressure_supply"
PROPERTY_PRESSURE_RETURN = "pressure_return"
PROPERTY_PRESSURE = "pressure"
PROPERTY_MASSFLOW = "mass_flow"
PROPERTY_VOLUMEFLOW = "volume_flow"
PROPERTY_VELOCITY = "velocity"
PROPERTY_THERMAL_POWER = "thermal_power"
PROPERTY_VELOCITY_SUPPLY = "velocity_supply"
PROPERTY_VELOCITY_RETURN = "velocity_return"
PROPERTY_SET_PRESSURE = "set_pressure"
PROPERTY_LENGTH = "length"
PROPERTY_DIAMETER = "diameter"
PROPERTY_ROUGHNESS = "roughness"
PROPERTY_ALPHA_VALUE = "alpha_value"
PROPERTY_VOLUME = "volume"
PROPERTY_FILL_LEVEL = "fill_level"
PROPERTY_PRESSURE_LOSS = "pressure_loss"
PROPERTY_PRESSURE_LOSS_PER_LENGTH = "pressure_loss_per_length"
PROPERTY_HEAT_LOSS = "heat_loss"
PROPERTY_HEAT_SUPPLIED = "heat_supplied"
PROPERTY_HEAT_SUPPLY_SET_POINT = "heat_supply_set_point"
PROPERTY_HEAT_POWER_PRIMARY = "heat_power_primary"
PROPERTY_HEAT_POWER_SECONDARY = "heat_power_secondary"
PROPERTY_ELECTRICITY_CONSUMPTION = "electricity_consumption"

# Static members
PIPE_DEFAULTS = PipeDefaults()
ATES_DEFAULTS = AtesDefaults()
HEAT_BUFFER_DEFAULTS = HeatBufferDefaults()<|MERGE_RESOLUTION|>--- conflicted
+++ resolved
@@ -69,13 +69,14 @@
 
 
 @dataclass
-<<<<<<< HEAD
 class HeatBufferDefaults:
     """Class containing the default values for Heat Buffer."""
 
     maximum_volume: float = 1  # m3
     fill_level: float = 0.5  # fraction 0-1
-=======
+
+
+@dataclass
 class HeatPumpDefaults:
     """Class containing the default values for a heat pump.
 
@@ -83,7 +84,6 @@
     """
 
     coefficient_of_performance: float = 1 - 1 / 4.0
->>>>>>> 2f7592d8
 
 
 # Default names
