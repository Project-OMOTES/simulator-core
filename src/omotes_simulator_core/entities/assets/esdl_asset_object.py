--- conflicted
+++ resolved
@@ -89,30 +89,22 @@
         """Get the temperature of the port."""
         for esdl_port in self.esdl_asset.port:
             if isinstance(esdl_port, self.get_port_type(port_type)):
-<<<<<<< HEAD
                 return get_out_temperature(esdl_port)
-=======
-                return get_supply_temperature(esdl_port)
         logger.error(
             f"No port found with type: {port_type} for asset: {self.esdl_asset.name}",
             extra={"esdl_object_id": self.get_id()},
         )
->>>>>>> a2f3d844
         raise ValueError(f"No port found with type: {port_type} for asset: {self.esdl_asset.name}")
 
     def get_in_temperature(self, port_type: str) -> float:
         """Get the temperature of the port."""
         for esdl_port in self.esdl_asset.port:
             if isinstance(esdl_port, self.get_port_type(port_type)):
-<<<<<<< HEAD
                 return get_in_temperature(esdl_port)
-=======
-                return get_return_temperature(esdl_port)
         logger.error(
             f"No port found with type: {port_type} for asset: {self.esdl_asset.name}",
             extra={"esdl_object_id": self.get_id()},
         )
->>>>>>> a2f3d844
         raise ValueError(f"No port found with type: {port_type} for asset: {self.esdl_asset.name}")
 
     def get_port_ids(self) -> list[str]:
