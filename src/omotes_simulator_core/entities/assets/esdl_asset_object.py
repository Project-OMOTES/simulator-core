#  Copyright (c) 2023. Deltares & TNO
#
#  This program is free software: you can redistribute it and/or modify
#  it under the terms of the GNU General Public License as published by
#  the Free Software Foundation, either version 3 of the License, or
#  (at your option) any later version.
#
#  This program is distributed in the hope that it will be useful,
#  but WITHOUT ANY WARRANTY; without even the implied warranty of
#  MERCHANTABILITY or FITNESS FOR A PARTICULAR PURPOSE.  See the
#  GNU General Public License for more details.
#
#  You should have received a copy of the GNU General Public License
#  along with this program.  If not, see <https://www.gnu.org/licenses/>.

"""Module containing classes to be able to interact with esdl objects."""
import logging
from typing import Any

import pandas as pd
from esdl import esdl

<<<<<<< HEAD
from omotes_simulator_core.adapter.transforms.transform_utils import (
    Port,
    PortType,
    sort_ports,
)
from omotes_simulator_core.entities.assets.controller.profile_interpolation import (
    ProfileInterpolationMethod,
    ProfileSamplingMethod,
)
=======
from omotes_simulator_core.adapter.transforms.transform_utils import Port, PortType, sort_ports
>>>>>>> be511a21
from omotes_simulator_core.entities.utility.influxdb_reader import get_data_from_profile

logger = logging.getLogger(__name__)


class EsdlAssetObject:
    """
    Class to hold an esdl asset and convert it to local class objects.

    Conversion is done based on the classes in the CONVERSION_DICT.
    """

    esdl_asset: esdl.Asset

    def __init__(self, asset: esdl.Asset) -> None:
        """
        Constructor for EsdlAssetObject class.

        :param asset, esdl.Asset: PyEsdl Asset object
        """
        self.esdl_asset = asset

    def get_name(self) -> str:
        """Get the name of the asset."""
        return str(self.esdl_asset.name)

    def get_id(self) -> str:
        """Get the id of the asset."""
        return str(self.esdl_asset.id)

    def get_strategy_priority(self) -> int | None:
        """Get the control strategy priority value."""
        if hasattr(self.esdl_asset.controlStrategy, "priority"):
            return int(self.esdl_asset.controlStrategy.priority)
        else:
            return 1

    def get_state(self) -> str:
        """Get state of the asset.

        The options for the asset's state are ENABLED, DISABLED and OPTIONAL. The simulator
        will only use assets that have an ENABLED state.
        """
        return str(self.esdl_asset.state)

    def get_property(self, esdl_property_name: str, default_value: Any) -> Any:
        """Get property value from the esdl_asset based on the 'ESDL' name.

        :param esdl_property_name: The name of the property in the ESDL asset.
        :param default_value: The default value to return if the property has no value.
        :return: Value of the property from the ESDL or the default value if not found.
        """
        # ESDL .eIsSet can be used to check if the property is set.
        if not self.esdl_asset.eIsSet(esdl_property_name):
            # Send message to logger
            logger.warning(
                f"Property {esdl_property_name} is not set for: {self.esdl_asset.name}."
                + f"Returning default value: {default_value}.",
                extra={"esdl_object_id": self.get_id()},
            )
            return default_value
        else:
            return getattr(self.esdl_asset, esdl_property_name, default_value)

    def get_profile(self) -> pd.DataFrame:
        """Get the profile of the asset."""
        for esdl_port in self.esdl_asset.port:
            if esdl_port.profile:
                return get_data_from_profile(esdl_port.profile[0])
        logger.error(
            f"No profile found for asset: {self.esdl_asset.name}",
            extra={"esdl_object_id": self.get_id()},
        )
        raise ValueError(f"No profile found for asset: {self.esdl_asset.name}")

    def get_sampling_method(self) -> ProfileSamplingMethod:
        """Get the interpolation method of the asset."""
        # TODO: Get sampling method from ESDL properties if available
        return ProfileSamplingMethod.DEFAULT

    def get_interpolation_method(self) -> ProfileInterpolationMethod:
        """Get the interpolation method of the asset."""
        # TODO: Get interpolation method from ESDL properties if available
        return ProfileInterpolationMethod.DEFAULT

    # make a function to check temperature for both in and out ports
    def get_temperature(self, port_type: str, temp_type: str) -> float:
        """Get the temperature of the port."""
        for esdl_port in self.esdl_asset.port:
            if isinstance(esdl_port, self.get_port_type(port_type)):
                if temp_type == "Supply":
                    return float(esdl_port.carrier.supplyTemperature) + 273.15
                elif temp_type == "Return":
                    return float(esdl_port.carrier.returnTemperature) + 273.15
        logger.error(
            f"No port found with temperature type: {temp_type} for asset: {self.esdl_asset.name}",
            extra={"esdl_object_id": self.get_id()},
        )
        raise ValueError(
            f"No port found with temperature type: {temp_type} for asset: {self.esdl_asset.name}"
        )

    def get_port_ids(self) -> list[str]:
        """Returns a sorted list of the port ids of the asset."""
        list_of_ports = sort_ports(
            [
                Port(
                    port.id,
                    port.name,
                    PortType.IN if isinstance(port, esdl.InPort) else PortType.OUT,
                )
                for port in self.esdl_asset.port
            ]
        )
        return list_of_ports

    def get_port_type(self, port_type: str) -> type[esdl.Port]:
        """Get the port type of the port."""
        if port_type == "In":
            return esdl.InPort  # type: ignore [no-any-return]
        elif port_type == "Out":
            return esdl.OutPort  # type: ignore [no-any-return]
        else:
            logger.error(
                f"Port type not recognized: {port_type} for asset: {self.esdl_asset.name}",
                extra={"esdl_object_id": self.get_id()},
            )
            raise ValueError(f"Port type not recognized: {port_type}")

    def get_marginal_costs(self) -> float:
        """Get the marginal costs of the asset."""
        if self.esdl_asset.costInformation is None:
            logger.warning(
                f"No cost information found for asset, Marginal costs set to 0 for: "
                f"{self.esdl_asset.name}",
                extra={"esdl_object_id": self.get_id()},
            )
            return 0
        if self.esdl_asset.costInformation.marginalCosts is None:
            logger.warning(
                f"No marginal costs found for asset, Marginal costs set to 0 for: "
                f"{self.esdl_asset.name}",
                extra={"esdl_object_id": self.get_id()},
            )
            return 0
        return float(self.esdl_asset.costInformation.marginalCosts.value)

    def get_number_of_ports(self) -> int:
        """Get the number of ports of the asset."""
        number_of_ports = len(self.esdl_asset.port)

        return number_of_ports

    def get_connected_assets(self, port_id: str) -> list[str]:
        """Get the connected assets of the asset."""
        connected_assets = []
        for esdl_port in self.esdl_asset.port:
            if esdl_port.id == port_id:
                for connection in esdl_port.connectedTo:
                    connected_assets.append(connection.energyasset.id)
                return connected_assets
        raise ValueError(f"No port found with id: {port_id} for asset: {self.esdl_asset.name}")

    def is_heat_transfer_asset(self) -> bool:
        """Check if the asset is a heat exchange asset."""
        return isinstance(self.esdl_asset, esdl.HeatPump) or isinstance(
            self.esdl_asset, esdl.HeatExchange
        )


def get_return_temperature(esdl_port: esdl.Port) -> float:
    """Get the temperature of the port."""
    return float(esdl_port.carrier.returnTemperature) + 273.15


def get_supply_temperature(esdl_port: esdl.Port) -> float:
    """Get the temperature of the port."""
    return float(esdl_port.carrier.supplyTemperature) + 273.15<|MERGE_RESOLUTION|>--- conflicted
+++ resolved
@@ -20,19 +20,11 @@
 import pandas as pd
 from esdl import esdl
 
-<<<<<<< HEAD
-from omotes_simulator_core.adapter.transforms.transform_utils import (
-    Port,
-    PortType,
-    sort_ports,
-)
+from omotes_simulator_core.adapter.transforms.transform_utils import Port, PortType, sort_ports
 from omotes_simulator_core.entities.assets.controller.profile_interpolation import (
     ProfileInterpolationMethod,
     ProfileSamplingMethod,
 )
-=======
-from omotes_simulator_core.adapter.transforms.transform_utils import Port, PortType, sort_ports
->>>>>>> be511a21
 from omotes_simulator_core.entities.utility.influxdb_reader import get_data_from_profile
 
 logger = logging.getLogger(__name__)
