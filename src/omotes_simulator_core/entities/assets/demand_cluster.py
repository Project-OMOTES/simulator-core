#  Copyright (c) 2023. Deltares & TNO
#
#  This program is free software: you can redistribute it and/or modify
#  it under the terms of the GNU General Public License as published by
#  the Free Software Foundation, either version 3 of the License, or
#  (at your option) any later version.
#
#  This program is distributed in the hope that it will be useful,
#  but WITHOUT ANY WARRANTY; without even the implied warranty of
#  MERCHANTABILITY or FITNESS FOR A PARTICULAR PURPOSE.  See the
#  GNU General Public License for more details.
#
#  You should have received a copy of the GNU General Public License
#  along with this program.  If not, see <https://www.gnu.org/licenses/>.

"""demandCluster class."""
import logging

from omotes_simulator_core.entities.assets.asset_abstract import AssetAbstract
from omotes_simulator_core.entities.assets.asset_defaults import (
    DEFAULT_DIAMETER,
    DEFAULT_POWER,
    DEFAULT_PRESSURE,
    DEFAULT_TEMPERATURE,
    DEFAULT_TEMPERATURE_DIFFERENCE,
    PROPERTY_HEAT_DEMAND,
    PROPERTY_HEAT_DEMAND_SET_POINT,
    PROPERTY_TEMPERATURE_IN,
    PROPERTY_TEMPERATURE_OUT,
)
from omotes_simulator_core.entities.assets.utils import (
    heat_demand_and_temperature_to_mass_flow,
)
from omotes_simulator_core.solver.network.assets.production_asset import HeatBoundary

logger = logging.getLogger(__name__)


class DemandCluster(AssetAbstract):
    """A DemandCluster represents an asset that consumes heat."""

    def __init__(self, asset_name: str, asset_id: str, port_ids: list[str]):
        """Initialize a DemandCluster object.

        :param str asset_name: The name of the asset.
        :param str asset_id: The unique identifier of the asset.
        :param List[str] port_ids: List of ids of the connected ports.
        """
        super().__init__(asset_name=asset_name, asset_id=asset_id, connected_ports=port_ids)

        self._internal_diameter = DEFAULT_DIAMETER
        self.temperature_out = DEFAULT_TEMPERATURE
        self.temperature_in: float = DEFAULT_TEMPERATURE - DEFAULT_TEMPERATURE_DIFFERENCE
        self.temperature_in_target = self.temperature_in
        self.pressure_input = DEFAULT_PRESSURE
        self.thermal_power_allocation = DEFAULT_POWER
        self.mass_flowrate = 0.0
        self.solver_asset = HeatBoundary(name=self.name, _id=self.asset_id)
        self.output: list = []
        self.first_time_step = True

    def set_setpoints(self, setpoints: dict) -> None:
        """Placeholder to set the setpoints of an asset prior to a simulation.

        :param Dict setpoints: The setpoints that should be set for the asset.
            The keys of the dictionary are the names of the setpoints and the values are the values
        """
        # Default keys required
        necessary_setpoints = {
            PROPERTY_TEMPERATURE_OUT,
            PROPERTY_TEMPERATURE_IN,
            PROPERTY_HEAT_DEMAND,
        }
        # Dict to set
        setpoints_set = set(setpoints.keys())
        # Check if all setpoints are in the setpoints
        if not necessary_setpoints.issubset(setpoints_set):
            # Print missing setpoints
            logger.error(
                f"The setpoints {necessary_setpoints.difference(setpoints_set)} are missing.",
                extra={"esdl_object_id": self.asset_id},
            )
            raise ValueError(
                f"The setpoints {necessary_setpoints.difference(setpoints_set)} are missing."
            )
        self.thermal_power_allocation = -setpoints[PROPERTY_HEAT_DEMAND]
<<<<<<< HEAD
        self.temperature_in_target = setpoints[PROPERTY_TEMPERATURE_IN]
        self.temperature_out = setpoints[PROPERTY_TEMPERATURE_OUT]
        adjusted_mass_flowrate = heat_demand_and_temperature_to_mass_flow(
            self.thermal_power_allocation, self.temperature_out, self.temperature_in_target
=======

        self.temperature_supply = setpoints[PROPERTY_TEMPERATURE_SUPPLY]

        # First time step: use default setpoint temperature
        # TODO replace this by adding intial temperature to the consumer
        #  similar to the production_asset implementation.
        if self.first_time_step:
            self.temperature_return = setpoints[PROPERTY_TEMPERATURE_RETURN]
            self.first_time_step = False
        else:
            # After the first time step: use solver temperature
            self.temperature_return = self.solver_asset.get_temperature(0)

        adjusted_mass_flowrate = heat_demand_and_temperature_to_mass_flow(
            self.thermal_power_allocation,
            self.temperature_supply,
            self.temperature_return,
>>>>>>> a2f3d844
        )
        self.solver_asset.out_temperature = self.temperature_out
        self.solver_asset.mass_flow_rate_set_point = adjusted_mass_flowrate  # type: ignore

    def write_to_output(self) -> None:
        """Method to write time step results to the output dict.

        The output list is a list of dictionaries, where each dictionary
        represents the output of the asset for a specific timestep.
        """
        output_dict_temp = {
            PROPERTY_HEAT_DEMAND_SET_POINT: -self.thermal_power_allocation,
            PROPERTY_HEAT_DEMAND: self.get_heat_supplied(),
        }
        self.outputs[1][-1].update(output_dict_temp)

    def get_heat_supplied(self) -> float:
        """Get the actual heat supplied by the asset.

        :return float: The actual heat supplied by the asset [W].
        """
        return (
            self.solver_asset.get_internal_energy(1) - self.solver_asset.get_internal_energy(0)
        ) * self.solver_asset.get_mass_flow_rate(0)

    def is_converged(self) -> bool:
        """Check if the asset has converged with accepted error of 0.1%.

        :return: True if the asset has converged, False otherwise
        """
        return abs(self.get_heat_supplied() - (-self.thermal_power_allocation)) < (
            (-self.thermal_power_allocation) * 0.001
        )<|MERGE_RESOLUTION|>--- conflicted
+++ resolved
@@ -84,30 +84,23 @@
                 f"The setpoints {necessary_setpoints.difference(setpoints_set)} are missing."
             )
         self.thermal_power_allocation = -setpoints[PROPERTY_HEAT_DEMAND]
-<<<<<<< HEAD
-        self.temperature_in_target = setpoints[PROPERTY_TEMPERATURE_IN]
+
         self.temperature_out = setpoints[PROPERTY_TEMPERATURE_OUT]
-        adjusted_mass_flowrate = heat_demand_and_temperature_to_mass_flow(
-            self.thermal_power_allocation, self.temperature_out, self.temperature_in_target
-=======
-
-        self.temperature_supply = setpoints[PROPERTY_TEMPERATURE_SUPPLY]
 
         # First time step: use default setpoint temperature
         # TODO replace this by adding intial temperature to the consumer
         #  similar to the production_asset implementation.
         if self.first_time_step:
-            self.temperature_return = setpoints[PROPERTY_TEMPERATURE_RETURN]
+            self.temperature_in = setpoints[PROPERTY_TEMPERATURE_IN]
             self.first_time_step = False
         else:
             # After the first time step: use solver temperature
-            self.temperature_return = self.solver_asset.get_temperature(0)
+            self.temperature_in = self.solver_asset.get_temperature(0)
 
         adjusted_mass_flowrate = heat_demand_and_temperature_to_mass_flow(
             self.thermal_power_allocation,
-            self.temperature_supply,
-            self.temperature_return,
->>>>>>> a2f3d844
+            self.temperature_out,
+            self.temperature_in,
         )
         self.solver_asset.out_temperature = self.temperature_out
         self.solver_asset.mass_flow_rate_set_point = adjusted_mass_flowrate  # type: ignore
