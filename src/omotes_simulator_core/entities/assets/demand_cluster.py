#  Copyright (c) 2023. Deltares & TNO
#
#  This program is free software: you can redistribute it and/or modify
#  it under the terms of the GNU General Public License as published by
#  the Free Software Foundation, either version 3 of the License, or
#  (at your option) any later version.
#
#  This program is distributed in the hope that it will be useful,
#  but WITHOUT ANY WARRANTY; without even the implied warranty of
#  MERCHANTABILITY or FITNESS FOR A PARTICULAR PURPOSE.  See the
#  GNU General Public License for more details.
#
#  You should have received a copy of the GNU General Public License
#  along with this program.  If not, see <https://www.gnu.org/licenses/>.

"""demandCluster class."""
import logging

from omotes_simulator_core.entities.assets.asset_abstract import AssetAbstract
from omotes_simulator_core.entities.assets.asset_defaults import (
    DEFAULT_DIAMETER,
    DEFAULT_POWER,
    DEFAULT_PRESSURE,
    DEFAULT_TEMPERATURE,
    DEFAULT_TEMPERATURE_DIFFERENCE,
    PROPERTY_HEAT_DEMAND,
    PROPERTY_HEAT_DEMAND_SET_POINT,
    PROPERTY_TEMPERATURE_IN,
    PROPERTY_TEMPERATURE_OUT,
)
from omotes_simulator_core.entities.assets.utils import (
    heat_demand_and_temperature_to_mass_flow,
)
from omotes_simulator_core.solver.network.assets.production_asset import HeatBoundary

logger = logging.getLogger(__name__)


class DemandCluster(AssetAbstract):
    """A DemandCluster represents an asset that consumes heat."""

    def __init__(self, asset_name: str, asset_id: str, port_ids: list[str]):
        """Initialize a DemandCluster object.

        :param str asset_name: The name of the asset.
        :param str asset_id: The unique identifier of the asset.
        :param List[str] port_ids: List of ids of the connected ports.
        """
        super().__init__(asset_name=asset_name, asset_id=asset_id, connected_ports=port_ids)

        self._internal_diameter = DEFAULT_DIAMETER
        self.temperature_in = DEFAULT_TEMPERATURE
        self.temperature_out: float = DEFAULT_TEMPERATURE - DEFAULT_TEMPERATURE_DIFFERENCE
        self.temperature_out_target = self.temperature_out
        self.pressure_input = DEFAULT_PRESSURE
        self.thermal_power_allocation = DEFAULT_POWER
        self.mass_flowrate = 0.0
        self.solver_asset = HeatBoundary(name=self.name, _id=self.asset_id)
        self.output: list = []
        self.first_time_step = True

    def set_setpoints(self, setpoints: dict) -> None:
        """Placeholder to set the setpoints of an asset prior to a simulation.

        :param Dict setpoints: The setpoints that should be set for the asset.
            The keys of the dictionary are the names of the setpoints and the values are the values
        """
        # Default keys required
        necessary_setpoints = {
            PROPERTY_TEMPERATURE_IN,
            PROPERTY_TEMPERATURE_OUT,
            PROPERTY_HEAT_DEMAND,
        }
        # Dict to set
        setpoints_set = set(setpoints.keys())
        # Check if all setpoints are in the setpoints
        if not necessary_setpoints.issubset(setpoints_set):
            # Print missing setpoints
            logger.error(
                f"The setpoints {necessary_setpoints.difference(setpoints_set)} are missing.",
                extra={"esdl_object_id": self.asset_id},
            )
            raise ValueError(
                f"The setpoints {necessary_setpoints.difference(setpoints_set)} are missing."
            )
        self.thermal_power_allocation = -setpoints[PROPERTY_HEAT_DEMAND]

        self.temperature_out = setpoints[PROPERTY_TEMPERATURE_OUT]

<<<<<<< HEAD
        # First time step: use default setpoint temperature
        # TODO replace this by adding initial temperature to the consumer
        #  similar to the production_asset implementation.
        if self.first_time_step or self.solver_asset.prev_sol[0] == 0.0:
=======
        # Use setpoint temperature at the first time step only
        if self.first_time_step:
>>>>>>> 747c7b81
            self.temperature_in = setpoints[PROPERTY_TEMPERATURE_IN]
            self.first_time_step = False
        else:
            # After the first time step: use solver temperature
            self.temperature_in = self.solver_asset.get_temperature(0)

        adjusted_mass_flowrate = heat_demand_and_temperature_to_mass_flow(
            self.thermal_power_allocation,
            self.temperature_in,
            self.temperature_out,
        )
        self.solver_asset.supply_temperature = self.temperature_out
        self.solver_asset.mass_flow_rate_set_point = adjusted_mass_flowrate  # type: ignore

    def write_to_output(self) -> None:
        """Method to write time step results to the output dict.

        The output list is a list of dictionaries, where each dictionary
        represents the output of the asset for a specific timestep.
        """
        output_dict_temp = {
            PROPERTY_HEAT_DEMAND_SET_POINT: -self.thermal_power_allocation,
            PROPERTY_HEAT_DEMAND: self.get_heat_supplied(),
        }
        self.outputs[1][-1].update(output_dict_temp)

    def get_heat_supplied(self) -> float:
        """Get the actual heat supplied by the asset.

        :return float: The actual heat supplied by the asset [W].
        """
        return (
            self.solver_asset.get_internal_energy(1) - self.solver_asset.get_internal_energy(0)
        ) * self.solver_asset.get_mass_flow_rate(0)

    def is_converged(self) -> bool:
        """Check if the asset has converged with accepted error of 0.1%.

        :return: True if the asset has converged, False otherwise
        """
        return abs(self.get_heat_supplied() - (-self.thermal_power_allocation)) < (
            (-self.thermal_power_allocation) * 0.001
        )<|MERGE_RESOLUTION|>--- conflicted
+++ resolved
@@ -87,15 +87,8 @@
 
         self.temperature_out = setpoints[PROPERTY_TEMPERATURE_OUT]
 
-<<<<<<< HEAD
-        # First time step: use default setpoint temperature
-        # TODO replace this by adding initial temperature to the consumer
-        #  similar to the production_asset implementation.
         if self.first_time_step or self.solver_asset.prev_sol[0] == 0.0:
-=======
-        # Use setpoint temperature at the first time step only
-        if self.first_time_step:
->>>>>>> 747c7b81
+
             self.temperature_in = setpoints[PROPERTY_TEMPERATURE_IN]
             self.first_time_step = False
         else:
