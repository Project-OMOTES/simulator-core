--- conflicted
+++ resolved
@@ -26,30 +26,19 @@
     EsdlAssetProducerMapper,
 )
 from omotes_simulator_core.entities.assets.asset_abstract import AssetAbstract
-<<<<<<< HEAD
-from omotes_simulator_core.entities.assets.ates_cluster import AtesCluster
-from omotes_simulator_core.entities.assets.controller.controller_consumer import (
-    ControllerConsumer,
-)
-from omotes_simulator_core.entities.assets.controller.controller_producer import (
-    ControllerProducer,
-)
-from omotes_simulator_core.entities.assets.controller.controller_storage import (
-    ControllerStorage,
-)
-from omotes_simulator_core.entities.assets.demand_cluster import DemandCluster
 from omotes_simulator_core.entities.assets.esdl_asset_object import EsdlAssetObject
-from omotes_simulator_core.entities.assets.heat_pump import HeatPump
-from omotes_simulator_core.simulation.mappers.mappers import Entity, EsdlMapperAbstract
-=======
-from omotes_simulator_core.entities.assets.esdl_asset_object import EsdlAssetObject
-from omotes_simulator_core.entities.assets.production_cluster import ProductionCluster
 from omotes_simulator_core.entities.assets.ates_cluster import AtesCluster
 
 from omotes_simulator_core.entities.assets.controller.controller_producer import ControllerProducer
 from omotes_simulator_core.entities.assets.controller.controller_consumer import ControllerConsumer
 from omotes_simulator_core.entities.assets.controller.controller_storage import ControllerStorage
 from omotes_simulator_core.simulation.mappers.mappers import EsdlMapperAbstract, Entity
+from omotes_simulator_core.adapter.transforms.esdl_asset_mappers.pipe_mapper import (
+    EsdlAssetPipeMapper,
+)
+from omotes_simulator_core.adapter.transforms.esdl_asset_mappers.producer_mapper import (
+    EsdlAssetProducerMapper,
+)
 from omotes_simulator_core.adapter.transforms.esdl_asset_mappers.consumer_mapper import (
     EsdlAssetConsumerMapper,
 )
@@ -59,34 +48,21 @@
 from omotes_simulator_core.adapter.transforms.esdl_asset_mappers.pipe_mapper import (
     EsdlAssetPipeMapper,
 )
->>>>>>> 053a7e08
 
 
 CONVERSION_DICT: dict[type, Type[AssetAbstract]] = {
-<<<<<<< HEAD
-    esdl.Consumer: DemandCluster,
-    esdl.GenericConsumer: DemandCluster,
-    esdl.HeatingDemand: DemandCluster,
-=======
-    esdl.Producer: ProductionCluster,
-    esdl.GenericProducer: ProductionCluster,
->>>>>>> 053a7e08
     esdl.ATES: AtesCluster,
 }
+  
 # Define the conversion dictionary
-<<<<<<< HEAD
-conversion_dict_mappers = {
-    esdl.Pipe: EsdlAssetPipeMapper,
+conversion_dict_mappers: dict[type, Type[EsdlMapperAbstract]] = {
     esdl.Producer: EsdlAssetProducerMapper,
     esdl.GenericProducer: EsdlAssetProducerMapper,
-=======
-conversion_dict_mappers: dict[type, Type[EsdlMapperAbstract]] = {
     esdl.Consumer: EsdlAssetConsumerMapper,
     esdl.GenericConsumer: EsdlAssetConsumerMapper,
     esdl.HeatingDemand: EsdlAssetConsumerMapper,
     esdl.Pipe: EsdlAssetPipeMapper,
     esdl.HeatPump: EsdlAssetHeatPumpMapper,
->>>>>>> 053a7e08
 }
 
 
@@ -116,12 +92,8 @@
         asset_type = type(model.esdl_asset)
         if asset_type in conversion_dict_mappers:
             mapper = conversion_dict_mappers[asset_type]()
-<<<<<<< HEAD
-            return mapper.to_entity(model)
-=======
             return mapper.to_entity(model)  # type: ignore
 
->>>>>>> 053a7e08
         # TODO: Remove this if statement when all assets are implemented
         converted_asset = CONVERSION_DICT[type(model.esdl_asset)](
             model.get_name(),
