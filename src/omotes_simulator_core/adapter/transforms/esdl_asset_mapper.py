#  Copyright (c) 2023. Deltares & TNO
#
#  This program is free software: you can redistribute it and/or modify
#  it under the terms of the GNU General Public License as published by
#  the Free Software Foundation, either version 3 of the License, or
#  (at your option) any later version.
#
#  This program is distributed in the hope that it will be useful,
#  but WITHOUT ANY WARRANTY; without even the implied warranty of
#  MERCHANTABILITY or FITNESS FOR A PARTICULAR PURPOSE.  See the
#  GNU General Public License for more details.
#
#  You should have received a copy of the GNU General Public License
#  along with this program.  If not, see <https://www.gnu.org/licenses/>.

"""Module containing the Esdl to asset mapper class."""
from typing import Type

import esdl
import numpy as np

from omotes_simulator_core.entities.assets.asset_abstract import AssetAbstract
from omotes_simulator_core.entities.assets.esdl_asset_object import EsdlAssetObject
<<<<<<< HEAD
from omotes_simulator_core.entities.assets.pipe import Pipe
from omotes_simulator_core.entities.assets.production_cluster import ProductionCluster
from omotes_simulator_core.entities.assets.heat_pump import HeatPump
=======
from omotes_simulator_core.entities.assets.ates_cluster import AtesCluster
>>>>>>> 50cc194f

from omotes_simulator_core.entities.assets.controller.controller_producer import ControllerProducer
from omotes_simulator_core.entities.assets.controller.controller_consumer import ControllerConsumer
from omotes_simulator_core.entities.assets.controller.controller_storage import ControllerStorage
from omotes_simulator_core.simulation.mappers.mappers import EsdlMapperAbstract, Entity
<<<<<<< HEAD
from omotes_simulator_core.adapter.transforms.esdl_asset_mappers.ates_mapper import (
    EsdlAssetAtesMapper,
)

CONVERSION_DICT: dict[esdl.EnergyAsset, Type[AssetAbstract]] = {
    esdl.Producer: ProductionCluster,
    esdl.GenericProducer: ProductionCluster,
    esdl.Consumer: DemandCluster,
    esdl.GenericConsumer: DemandCluster,
    esdl.HeatingDemand: DemandCluster,
    esdl.Pipe: Pipe,
    esdl.HeatPump: HeatPump,
=======
from omotes_simulator_core.adapter.transforms.esdl_asset_mappers.pipe_mapper import (
    EsdlAssetPipeMapper,
)
from omotes_simulator_core.adapter.transforms.esdl_asset_mappers.producer_mapper import (
    EsdlAssetProducerMapper,
)
from omotes_simulator_core.adapter.transforms.esdl_asset_mappers.consumer_mapper import (
    EsdlAssetConsumerMapper,
)
from omotes_simulator_core.adapter.transforms.esdl_asset_mappers.heat_pump_mapper import (
    EsdlAssetHeatPumpMapper,
)


CONVERSION_DICT: dict[type, Type[AssetAbstract]] = {
    esdl.ATES: AtesCluster,
}

# Define the conversion dictionary
conversion_dict_mappers: dict[type, Type[EsdlMapperAbstract]] = {
    esdl.Producer: EsdlAssetProducerMapper,
    esdl.GenericProducer: EsdlAssetProducerMapper,
    esdl.Consumer: EsdlAssetConsumerMapper,
    esdl.GenericConsumer: EsdlAssetConsumerMapper,
    esdl.HeatingDemand: EsdlAssetConsumerMapper,
    esdl.Pipe: EsdlAssetPipeMapper,
    esdl.HeatPump: EsdlAssetHeatPumpMapper,
>>>>>>> 50cc194f
}

conversion_dict_mappers = {
    esdl.ATES: EsdlAssetAtesMapper,
}


class EsdlAssetMapper:
    """Creates entity Asset objects based on a PyESDL EnergySystem assets."""

    @staticmethod
    def to_esdl(entity: AssetAbstract) -> EsdlAssetObject:
        """Maps entity object to PyEsdl objects."""
        raise NotImplementedError("EsdlAssetMapper.to_esdl()")

    @staticmethod
    def to_entity(model: EsdlAssetObject) -> AssetAbstract:
        """Method to map an esdl asset to an asset entity class.

        :param EsdlAssetObject model: Object to be converted to an asset entity.

        :return: Entity object of type AssetAbstract.
        """
        if (
            not type(model.esdl_asset) in CONVERSION_DICT
            and not type(model.esdl_asset) in conversion_dict_mappers
        ):
            raise NotImplementedError(str(model.esdl_asset) + " not implemented in conversion")

<<<<<<< HEAD
        asset_type = type(model.esdl_asset)
        if asset_type in conversion_dict_mappers:
            mapper = conversion_dict_mappers[asset_type]()
            return mapper.to_entity(model)
=======
        # Use the dictionary to get the appropriate mapper
        asset_type = type(model.esdl_asset)
        if asset_type in conversion_dict_mappers:
            mapper = conversion_dict_mappers[asset_type]()
            return mapper.to_entity(model)  # type: ignore

>>>>>>> 50cc194f
        # TODO: Remove this if statement when all assets are implemented
        converted_asset = CONVERSION_DICT[type(model.esdl_asset)](
            model.get_name(),
            model.get_id(),
            model.get_port_ids(),
        )
        converted_asset.add_physical_data(esdl_asset=model)
        return converted_asset


class EsdlAssetControllerProducerMapper(EsdlMapperAbstract):
    """Class to map an esdl asset to a producer entity class."""

    def to_esdl(self, entity: Entity) -> EsdlAssetObject:
        """Map an Entity to a EsdlAsset."""
        raise NotImplementedError("EsdlAssetControllerProducerMapper.to_esdl()")

    def to_entity(self, esdl_asset: EsdlAssetObject) -> ControllerProducer:
        """Method to map an esdl asset to a producer entity class.

        :param EsdlAssetObject model: Object to be converted to an asset entity.

        :return: Entity object.
        """
        result = esdl_asset.get_property(esdl_property_name="power", default_value=0)
        if result[1]:
            power = result[0]
        else:
            raise ValueError(f"No power found for asset: {esdl_asset.esdl_asset.name}")
        marginal_costs = esdl_asset.get_marginal_costs()
        temperature_supply = esdl_asset.get_supply_temperature("Out")
        temperature_return = esdl_asset.get_return_temperature("In")
        contr_producer = ControllerProducer(
            name=esdl_asset.esdl_asset.name,
            identifier=esdl_asset.esdl_asset.id,
            temperature_supply=temperature_supply,
            temperature_return=temperature_return,
            power=power,
            marginal_costs=marginal_costs,
        )
        return contr_producer


class EsdlAssetControllerConsumerMapper(EsdlMapperAbstract):
    """Class to map an esdl asset to a consumer entity class."""

    def to_esdl(self, entity: Entity) -> EsdlAssetObject:
        """Map an Entity to a EsdlAsset."""
        raise NotImplementedError("EsdlAssetControllerProducerMapper.to_esdl()")

    def to_entity(self, esdl_asset: EsdlAssetObject) -> ControllerConsumer:
        """Method to map an esdl asset to a consumer entity class.

        :param EsdlAssetObject model: Object to be converted to an asset entity.

        :return: Entity object.
        """
        result = esdl_asset.get_property(esdl_property_name="power", default_value=np.inf)
        power = np.inf
        if result[1]:
            power = result[0]
        if power == 0:
            power = np.inf

        # It looks like they are switch, but this is because of the definition used in ESDL,
        # which is different as what we use.
        temperature_supply = esdl_asset.get_return_temperature("Out")
        temperature_return = esdl_asset.get_supply_temperature("In")
        profile = esdl_asset.get_profile()
        contr_consumer = ControllerConsumer(
            name=esdl_asset.esdl_asset.name,
            identifier=esdl_asset.esdl_asset.id,
            temperature_supply=temperature_supply,
            temperature_return=temperature_return,
            max_power=power,
            profile=profile,
        )
        return contr_consumer


class EsdlAssetControllerStorageMapper(EsdlMapperAbstract):
    """Class to map an esdl asset to a storage entity class."""

    def to_esdl(self, entity: Entity) -> EsdlAssetObject:
        """Map an Entity to a EsdlAsset."""
        raise NotImplementedError("EsdlAssetControllerStorageMapper.to_esdl()")

    def to_entity(self, esdl_asset: EsdlAssetObject) -> ControllerStorage:
        """Method to map an esdl asset to a storage entity class.

        :param EsdlAssetObject model: Object to be converted to an asset entity.

        :return: Entity object.
        """
        result = esdl_asset.get_property(
            esdl_property_name="maxDischargeRate", default_value=np.inf
        )
        discharge_power = np.inf
        if result[1]:
            discharge_power = result[0]

        result = esdl_asset.get_property(esdl_property_name="maxChargeRate", default_value=np.inf)
        charge_power = np.inf
        if result[1]:
            charge_power = result[0]

        temperature_supply = esdl_asset.get_supply_temperature("In")
        temperature_return = esdl_asset.get_return_temperature("Out")
        profile = esdl_asset.get_profile()
        contr_storage = ControllerStorage(
            name=esdl_asset.esdl_asset.name,
            identifier=esdl_asset.esdl_asset.id,
            temperature_supply=temperature_supply,
            temperature_return=temperature_return,
            max_charge_power=charge_power,
            max_discharge_power=discharge_power,
            profile=profile,
        )
        return contr_storage<|MERGE_RESOLUTION|>--- conflicted
+++ resolved
@@ -20,46 +20,27 @@
 import numpy as np
 
 from omotes_simulator_core.entities.assets.asset_abstract import AssetAbstract
-from omotes_simulator_core.entities.assets.esdl_asset_object import EsdlAssetObject
-<<<<<<< HEAD
-from omotes_simulator_core.entities.assets.pipe import Pipe
-from omotes_simulator_core.entities.assets.production_cluster import ProductionCluster
-from omotes_simulator_core.entities.assets.heat_pump import HeatPump
-=======
-from omotes_simulator_core.entities.assets.ates_cluster import AtesCluster
->>>>>>> 50cc194f
-
+from omotes_simulator_core.entities.assets.esdl_asset_object import EsdlAssetObjec
 from omotes_simulator_core.entities.assets.controller.controller_producer import ControllerProducer
 from omotes_simulator_core.entities.assets.controller.controller_consumer import ControllerConsumer
 from omotes_simulator_core.entities.assets.controller.controller_storage import ControllerStorage
+
 from omotes_simulator_core.simulation.mappers.mappers import EsdlMapperAbstract, Entity
-<<<<<<< HEAD
+from omotes_simulator_core.adapter.transforms.esdl_asset_mappers.pipe_mapper import (
+    EsdlAssetPipeMapper,
+)
+from omotes_simulator_core.adapter.transforms.esdl_asset_mappers.producer_mapper import (
+    EsdlAssetProducerMapper,
+)
+from omotes_simulator_core.adapter.transforms.esdl_asset_mappers.consumer_mapper import (
+    EsdlAssetConsumerMapper,
+)
+from omotes_simulator_core.adapter.transforms.esdl_asset_mappers.heat_pump_mapper import (
+    EsdlAssetHeatPumpMapper,
+)
 from omotes_simulator_core.adapter.transforms.esdl_asset_mappers.ates_mapper import (
     EsdlAssetAtesMapper,
 )
-
-CONVERSION_DICT: dict[esdl.EnergyAsset, Type[AssetAbstract]] = {
-    esdl.Producer: ProductionCluster,
-    esdl.GenericProducer: ProductionCluster,
-    esdl.Consumer: DemandCluster,
-    esdl.GenericConsumer: DemandCluster,
-    esdl.HeatingDemand: DemandCluster,
-    esdl.Pipe: Pipe,
-    esdl.HeatPump: HeatPump,
-=======
-from omotes_simulator_core.adapter.transforms.esdl_asset_mappers.pipe_mapper import (
-    EsdlAssetPipeMapper,
-)
-from omotes_simulator_core.adapter.transforms.esdl_asset_mappers.producer_mapper import (
-    EsdlAssetProducerMapper,
-)
-from omotes_simulator_core.adapter.transforms.esdl_asset_mappers.consumer_mapper import (
-    EsdlAssetConsumerMapper,
-)
-from omotes_simulator_core.adapter.transforms.esdl_asset_mappers.heat_pump_mapper import (
-    EsdlAssetHeatPumpMapper,
-)
-
 
 CONVERSION_DICT: dict[type, Type[AssetAbstract]] = {
     esdl.ATES: AtesCluster,
@@ -74,11 +55,10 @@
     esdl.HeatingDemand: EsdlAssetConsumerMapper,
     esdl.Pipe: EsdlAssetPipeMapper,
     esdl.HeatPump: EsdlAssetHeatPumpMapper,
->>>>>>> 50cc194f
+    esdl.ATES: EsdlAssetAtesMapper,
 }
 
 conversion_dict_mappers = {
-    esdl.ATES: EsdlAssetAtesMapper,
 }
 
 
@@ -104,27 +84,10 @@
         ):
             raise NotImplementedError(str(model.esdl_asset) + " not implemented in conversion")
 
-<<<<<<< HEAD
-        asset_type = type(model.esdl_asset)
-        if asset_type in conversion_dict_mappers:
-            mapper = conversion_dict_mappers[asset_type]()
-            return mapper.to_entity(model)
-=======
         # Use the dictionary to get the appropriate mapper
         asset_type = type(model.esdl_asset)
-        if asset_type in conversion_dict_mappers:
-            mapper = conversion_dict_mappers[asset_type]()
-            return mapper.to_entity(model)  # type: ignore
-
->>>>>>> 50cc194f
-        # TODO: Remove this if statement when all assets are implemented
-        converted_asset = CONVERSION_DICT[type(model.esdl_asset)](
-            model.get_name(),
-            model.get_id(),
-            model.get_port_ids(),
-        )
-        converted_asset.add_physical_data(esdl_asset=model)
-        return converted_asset
+        mapper = conversion_dict_mappers[asset_type]()
+        return mapper.to_entity(model)  # type: ignore
 
 
 class EsdlAssetControllerProducerMapper(EsdlMapperAbstract):
