--- conflicted
+++ resolved
@@ -193,55 +193,52 @@
                 for port in esdl_joint.get_port_ids()
             ]
             py_joint_dict[esdl_joint.get_id()] = [item for sublist in temp_list for item in sublist]
-<<<<<<< HEAD
         return py_joint_dict
 
-
-class EsdlControllerMapper(EsdlMapperAbstract):
-    """Creates a NetworkController entity object based on a PyESDL EnergySystem object."""
-
-    def __init__(self) -> None:
-        """Constructor for esdl to heat network mapper."""
-
-    def to_esdl(self, entity: NetworkController) -> EsdlObject:
-        """Method to convert a NetworkController object to an esdlobject.
-
-        For now this method is not implemented.
-        :param NetworkController entity: NetworkController object to be converted to esdl object
-        :return: EsdlObject, which is the converted NetworkController object.
-        """
-        raise NotImplementedError("EsdlControllerMapper.to_esdl()")
-
-    def to_entity(self, esdl_object: EsdlObject) -> NetworkController:
-        """Method to convert esdl to NetworkController object.
-
-        This method first converts all assets into a list of assets.
-        Next to this a list of Junctions is created. This is then used
-        to create the NetworkController object.
-        :param EsdlObject esdl_object: esdl object to convert to NetworkController object.
-
-        :return: NetworkController, which is the converted EsdlObject object.
-        """
-        consumers = [
-            ControllerConsumerMapper().to_entity(esdl_asset=esdl_asset)
-            for esdl_asset in esdl_object.get_all_assets_of_type("consumer")
-        ]
-        producers = [
-            ControllerProducerMapper().to_entity(esdl_asset=esdl_asset)
-            for esdl_asset in esdl_object.get_all_assets_of_type("producer")
-        ]
-        storages = [
-            ControllerStorageMapper().to_entity(esdl_asset=esdl_asset)
-            for esdl_asset in esdl_object.get_all_assets_of_type("storage")
-        ]
-
-        for esdl_asset in esdl_object.get_all_assets_of_type("pump"):
-            if (
-                hasattr(esdl_asset.esdl_asset, "COP") and esdl_asset.get_number_of_ports() == 2
-            ):  # These properties should point to an air to water heatpump.
-                producers.append(ControllerProducerMapper().to_entity(esdl_asset=esdl_asset))
-
-        return NetworkController(producers, consumers, storages)
-=======
-        return py_joint_dict
->>>>>>> 169c67e8
+###############################
+
+# class EsdlControllerMapper(EsdlMapperAbstract):
+#     """Creates a NetworkController entity object based on a PyESDL EnergySystem object."""
+
+#     def __init__(self) -> None:
+#         """Constructor for esdl to heat network mapper."""
+
+#     def to_esdl(self, entity: NetworkController) -> EsdlObject:
+#         """Method to convert a NetworkController object to an esdlobject.
+
+#         For now this method is not implemented.
+#         :param NetworkController entity: NetworkController object to be converted to esdl object
+#         :return: EsdlObject, which is the converted NetworkController object.
+#         """
+#         raise NotImplementedError("EsdlControllerMapper.to_esdl()")
+
+#     def to_entity(self, esdl_object: EsdlObject) -> NetworkController:
+#         """Method to convert esdl to NetworkController object.
+
+#         This method first converts all assets into a list of assets.
+#         Next to this a list of Junctions is created. This is then used
+#         to create the NetworkController object.
+#         :param EsdlObject esdl_object: esdl object to convert to NetworkController object.
+
+#         :return: NetworkController, which is the converted EsdlObject object.
+#         """
+#         consumers = [
+#             ControllerConsumerMapper().to_entity(esdl_asset=esdl_asset)
+#             for esdl_asset in esdl_object.get_all_assets_of_type("consumer")
+#         ]
+#         producers = [
+#             ControllerProducerMapper().to_entity(esdl_asset=esdl_asset)
+#             for esdl_asset in esdl_object.get_all_assets_of_type("producer")
+#         ]
+#         storages = [
+#             ControllerStorageMapper().to_entity(esdl_asset=esdl_asset)
+#             for esdl_asset in esdl_object.get_all_assets_of_type("storage")
+#         ]
+
+#         for esdl_asset in esdl_object.get_all_assets_of_type("pump"):
+#             if (
+#                 hasattr(esdl_asset.esdl_asset, "COP") and esdl_asset.get_number_of_ports() == 2
+#             ):  # These properties should point to an air to water heatpump.
+#                 producers.append(ControllerProducerMapper().to_entity(esdl_asset=esdl_asset))
+
+#         return NetworkController(producers, consumers, storages)