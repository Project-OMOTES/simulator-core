--- conflicted
+++ resolved
@@ -101,13 +101,8 @@
         ]
 
         consumers = [
-<<<<<<< HEAD
             ControllerConsumerMapper().to_entity(esdl_asset=esdl_asset, timestep=timestep)
-            for esdl_asset in esdl_object.get_all_assets_of_type("consumer")
-=======
-            ControllerConsumerMapper().to_entity(esdl_asset=esdl_asset)
             for esdl_asset in esdl_object.get_all_assets_of_type(OmotesAssetLabels.CONSUMER)
->>>>>>> be511a21
         ]
         producers = [
             ControllerProducerMapper().to_entity(esdl_asset=esdl_asset)
@@ -119,13 +114,8 @@
         ]
 
         storages = [
-<<<<<<< HEAD
             ControllerStorageMapper().to_entity(esdl_asset=esdl_asset, timestep=timestep)
-            for esdl_asset in esdl_object.get_all_assets_of_type("storage")
-=======
-            ControllerStorageMapper().to_entity(esdl_asset=esdl_asset)
             for esdl_asset in esdl_object.get_all_assets_of_type(OmotesAssetLabels.STORAGE)
->>>>>>> be511a21
         ]
 
         # if there are no heat transfer assets, all assets can be stored into one network.
