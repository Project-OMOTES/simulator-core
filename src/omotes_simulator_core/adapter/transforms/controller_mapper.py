--- conflicted
+++ resolved
@@ -87,51 +87,26 @@
         # create graph to be able to check for connectivity
         graph = EsdlGraphMapper().to_entity(esdl_object)
 
-<<<<<<< HEAD
-        producers = [
-            ControllerProducerMapper().to_entity(esdl_asset=esdl_asset)
-            for esdl_asset in esdl_object.get_all_assets_of_type("producer")
-        ]
-
-        water_to_water_hps = []
-        heat_exchangers = []
-        for esdl_asset in esdl_object.get_all_assets_of_type("heat_pump"):
-            if (
-                esdl_asset.get_number_of_ports() == 4
-            ):  # These properties should point to an water to water heatpump.
-                water_to_water_hps.append(
-                    ControllerHeatPumpMapper().to_entity(esdl_asset=esdl_asset)
-                )
-
-            if (
-                esdl_asset.get_number_of_ports() == 2
-            ):  # These properties should point to an air to water heatpump.
-                producers.append(ControllerProducerMapper().to_entity(esdl_asset=esdl_asset))
-
-        heat_exchangers = [
-=======
         heat_transfer_assets = [
             ControllerHeatPumpMapper().to_entity(esdl_asset=esdl_asset)
-            for esdl_asset in esdl_object.get_all_assets_of_type(OmotesAssetLabels.HEAT_PUMP)
+            for esdl_asset in esdl_object.get_all_assets_of_type(OmotesAssetLabels.HEAT_PUMP) if esdl_asset.get_number_of_ports() == 4
         ] + [
->>>>>>> 27f81484
             ControllerHeatExchangeMapper().to_entity(esdl_asset=esdl_asset)
             for esdl_asset in esdl_object.get_all_assets_of_type(OmotesAssetLabels.HEAT_EXCHANGER)
         ]
-        heat_transfer_assets = water_to_water_hps + heat_exchangers
 
         consumers = [
             ControllerConsumerMapper().to_entity(esdl_asset=esdl_asset)
             for esdl_asset in esdl_object.get_all_assets_of_type(OmotesAssetLabels.CONSUMER)
         ]
-<<<<<<< HEAD
-
-=======
         producers = [
             ControllerProducerMapper().to_entity(esdl_asset=esdl_asset)
             for esdl_asset in esdl_object.get_all_assets_of_type(OmotesAssetLabels.PRODUCER)
-        ]
->>>>>>> 27f81484
+        ] + [
+            ControllerProducerMapper().to_entity(esdl_asset=esdl_asset)
+            for esdl_asset in esdl_object.get_all_assets_of_type(OmotesAssetLabels.HEAT_PUMP) if esdl_asset.get_number_of_ports() == 2
+        ]
+
         storages = [
             ControllerStorageMapper().to_entity(esdl_asset=esdl_asset)
             for esdl_asset in esdl_object.get_all_assets_of_type(OmotesAssetLabels.STORAGE)
