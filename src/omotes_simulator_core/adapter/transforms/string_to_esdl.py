#  Copyright (c) 2023. Deltares & TNO
#
#  This program is free software: you can redistribute it and/or modify
#  it under the terms of the GNU General Public License as published by
#  the Free Software Foundation, either version 3 of the License, or
#  (at your option) any later version.
#
#  This program is distributed in the hope that it will be useful,
#  but WITHOUT ANY WARRANTY; without even the implied warranty of
#  MERCHANTABILITY or FITNESS FOR A PARTICULAR PURPOSE.  See the
#  GNU General Public License for more details.
#
#  You should have received a copy of the GNU General Public License
#  along with this program.  If not, see <https://www.gnu.org/licenses/>.
"""Module containing class to convert a string to asdl class type and vica-versa."""
import esdl

from omotes_simulator_core.adapter.transforms.transform_utils import reverse_dict


class StringEsdlAssetMapper:
    """Mapper class to convert strings to an esdl class type and vica-versa.

    Please note that the str_to_type_dict needs to have unique keys and values.
    Also note that fo the esdl class only the derived classes should be listed.
    Otherwise asset might be selected twice, since a HeatingDemand is also and Consumer.
    """

    type_to_str_dict = {
        esdl.Asset: "asset",
        esdl.Producer: "producer",
        esdl.GenericConsumer: "consumer",
        esdl.HeatingDemand: "consumer",
        esdl.GeothermalSource: "geothermal",
        esdl.Conversion: "conversion",
        esdl.Pipe: "pipe",
        esdl.Transport: "transport",
        esdl.Joint: "joint",
        esdl.ATES: "storage",
        esdl.HeatPump: "pump",
<<<<<<< HEAD
        esdl.HeatStorage: "storage",
        esdl.WaterBuffer: "storage",
=======
        esdl.HeatExchange: "heat_exchanger",
>>>>>>> 747c7b81
    }

    str_to_type_dict = reverse_dict(original_dict=type_to_str_dict)

    def to_esdl(self, entity: str) -> list[type]:
        """Method to convert a string to esdl class type.

        :param str entity: String to be converted to an esdl class type object.
        :return: ESDL class described in the string.
        """
        if entity not in self.str_to_type_dict:
            raise NotImplementedError(entity + " not implemented in StringESDLAssetMapper class")
        return self.str_to_type_dict[entity]

    def to_entity(self, entity: type) -> str:
        """Method to convert esdl type class to a string.

        The dict values are converted to a list to find the index in the list.
        Then the list of keys is created and the value at the index found is returned.
        :param type entity: ESDl object clas to be converted to a string
        :return: str belonging to the entity.
        """
        if entity not in self.type_to_str_dict:
            raise NotImplementedError(
                str(entity) + " not implemented in StringESDLAssetMapper class"
            )
        return self.type_to_str_dict[entity]<|MERGE_RESOLUTION|>--- conflicted
+++ resolved
@@ -38,12 +38,9 @@
         esdl.Joint: "joint",
         esdl.ATES: "storage",
         esdl.HeatPump: "pump",
-<<<<<<< HEAD
         esdl.HeatStorage: "storage",
         esdl.WaterBuffer: "storage",
-=======
         esdl.HeatExchange: "heat_exchanger",
->>>>>>> 747c7b81
     }
 
     str_to_type_dict = reverse_dict(original_dict=type_to_str_dict)
