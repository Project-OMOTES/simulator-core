#  Copyright (c) 2023. Deltares & TNO
#
#  This program is free software: you can redistribute it and/or modify
#  it under the terms of the GNU General Public License as published by
#  the Free Software Foundation, either version 3 of the License, or
#  (at your option) any later version.
#
#  This program is distributed in the hope that it will be useful,
#  but WITHOUT ANY WARRANTY; without even the implied warranty of
#  MERCHANTABILITY or FITNESS FOR A PARTICULAR PURPOSE.  See the
#  GNU General Public License for more details.
#
#  You should have received a copy of the GNU General Public License
#  along with this program.  If not, see <https://www.gnu.org/licenses/>.

"""Simulates an heat network for the specified duration."""
from typing import Callable
from pandas import DataFrame
from omotes_simulator_core.entities.heat_network import HeatNetwork
from omotes_simulator_core.entities.network_controller import NetworkController
from omotes_simulator_core.entities.simulation_configuration import SimulationConfiguration
from datetime import timedelta, timezone

import logging

logger = logging.getLogger(__name__)

MAX_NUMBER_MESSAGES = 15


class NetworkSimulation:
    """NetworkSimulation connects the controller and HeatNetwork (incl. assets)."""

    def __init__(self, network: HeatNetwork, controller: NetworkController):
        """Instantiate the NetworkSimulation object."""
        self.network = network
        self.controller = controller

    def run(
        self,
        config: SimulationConfiguration,
        progress_calback: Callable[[float, str], None],
        max_number_messages: int = MAX_NUMBER_MESSAGES,
    ) -> None:
        """Run the simulation.

        :param SimulationConfiguration config: Configuration parameters for simulation.
        :param Callable[[float, str], None] progress_calback: Callback function to report progress.
        :param int max_number_messages: Maximum number of messages to report progress.
        """
        # time loop
        number_of_time_steps = int((config.stop - config.start).total_seconds() / config.timestep)
        logger.info("Number of time steps: " + str(number_of_time_steps))
        progress_interval = max(round(number_of_time_steps / max_number_messages), 1)
        for time_step in range(number_of_time_steps):
            time = (config.start + timedelta(seconds=time_step * config.timestep)).replace(
                tzinfo=timezone.utc
            )
            controller_input = self.controller.update_setpoints(time)
            logger.debug("Simulating for timestep " + str(time))

<<<<<<< HEAD
            # Iteration loop to ensure convergence
            max_iterations = 20
            iteration = 0
            is_converged = False

            while not is_converged and iteration < max_iterations:
                self.network.run_time_step(time, controller_input)
                is_converged = self.network.check_convergence()
                iteration += 1
=======
            while not_converged:
                not_converged = False  # for the moment we do not check on convergence,
                # to get stuff running. Also need to add break after 10 iteration.
                self.network.run_time_step(
                    time=time, time_step=config.timestep, controller_input=controller_input
                )
>>>>>>> 2ab15175
            self.network.store_output()

            if (time_step % progress_interval) == 0:
                progress_calback((float(time_step) / float(number_of_time_steps)), "calculating")

    def gather_output(self) -> DataFrame:
        """Gathers all output and return a dict with this output.

        :return: DataFrame with all the results for the simulation
        """
        result = self.network.gather_output()
        return result<|MERGE_RESOLUTION|>--- conflicted
+++ resolved
@@ -59,24 +59,17 @@
             controller_input = self.controller.update_setpoints(time)
             logger.debug("Simulating for timestep " + str(time))
 
-<<<<<<< HEAD
             # Iteration loop to ensure convergence
             max_iterations = 20
             iteration = 0
             is_converged = False
 
             while not is_converged and iteration < max_iterations:
-                self.network.run_time_step(time, controller_input)
-                is_converged = self.network.check_convergence()
-                iteration += 1
-=======
-            while not_converged:
-                not_converged = False  # for the moment we do not check on convergence,
-                # to get stuff running. Also need to add break after 10 iteration.
                 self.network.run_time_step(
                     time=time, time_step=config.timestep, controller_input=controller_input
                 )
->>>>>>> 2ab15175
+                is_converged = self.network.check_convergence()
+                iteration += 1
             self.network.store_output()
 
             if (time_step % progress_interval) == 0:
